CYLC METASCHEDULER CHANGE LOG, INITIALIZED after version 3.0.3.

Non-trivial changes of relevance to users are listed. All changes are
likely to involve unlisted minor updates and corrections to cylc 
documentation (User Guide, command line help, and GUI help).

Version number X.Y.Z incrementing:
  X - major changes
  Y - significant changes
  Z - minor changes and bug fixes

3.0.4
 + More documentation of error detection in task scripts.
 + 'cylc admin create-cdb' now uses its own test suite.

3.0.5
 + Clarified graph-based control GUI help.

3.1.0
 + Allow use of lockserver in simulation mode.
 + New suite compare/diff functionality added.

3.2.0
 + Big speed up for large suites due to some optimization of the
   scheduling algorithm.
 + Monospaced fonts in GUI output capture windows.

3.3.0
 + Updated the terminal monitor to display held (paused) tasks properly.
 + Entirely eliminated the need for explicit task wrapping:
   - moved 'task started' and 'task succeeded' messages, and automatic
   'task failed' messaging, to the generated task job script.
   - task scripts now only have to call 'task succeeded/failed', and
     only for tasks whose initiating processes detach and exit early.
   - this means the entire task job script is now seen by cylc, not just 
     the (formerly) wrapped command line.
   - task-specific pre-command scripting is no longer needed - instead
     the task command string can contain multiline scripting.
 + New variable $CYLC_SUITE_ENVIRONMENT in the task execution environment
   for use in custom wrappers for tasks with manual completion messaging.
 + Added and documented new example suite to illustrate custom task wrapping.

3.3.1
 + Fixed a typo in writing out the new $CYLC_SUITE_ENVIRONMENT to job
 scripts, which could break new-style custom wrappers for detaching tasks. 

3.3.2
 + Fixed a bug introduced at 3.2.0 that prevented failed tasks from 
   becoming 'unfailed' after retriggering them.

3.3.3
 + Full path configuration for suite state dump and log directories.
 + Fixed recently introduced bug affecting loadleveler job submission: an
   executable statement appeared before the directives in task job scripts.

3.3.4
 + Autogenerated HTML version of the User Guide added.
 + Fixed a bug introduced at 3.2.0 affecting suite warm starts:
   - a misspelled function call in bin/_run caused suite warm starts to fail.
 + Fixed a bug introduced at 3.3.0 affecting detached tasks in simulation mode:
   -  Since eliminating 'cylc wrap' tasks that handle their own
      completion messaging in real mode need automatic completion in sim mode.  
 + Documented local installation of Pyro, Graphviz, and Pygraphviz.
 + Documented how to upgrade to a new version of cylc.

 3.3.5
 + Fix a bug that affected task submission and execution timeouts:
   - if a timeout was set, the hook script was called even if the event
     did occur in time - which should cancel the timeout.
 + More detailed documentation of complete installation by non-root users.

 3.3.6
 + Documentation of graphviz installation without QT.
 + Improved detection of errors in suite.rc graph hours headings.
 + Improved detection of erroneous suite registrations on the command line.
 + Fixed a bug in 'cylc log' command task filtering.
 + At installation, unregister example suites from admin user's private db.
 + Task event hook script argument list changed. Cylc now calls:
     <hook script> EVENT SUITE TASK CTIME MESSAGE
   The new SUITE argument is particularly needed if running multiple suites.
   WARNING: this change will break existing task event hook scripts.
 + Added a task event hook script to 'cylc util' that sends email alerts.

3.3.7
 + Disabled the cylc lockserver by default.
 + Altered environment.sh to work with 'set -u'.
 + Better task error trapping: in addition to trapping processes that
 abort with non-zero exit status (ERR signal) cylc now also registers
 task failure after unexpected exit with normal exit status (EXIT
 signal), process termination by the TERM signal (e.g. by 'kill PID' or
 'llcancel JOBID'), and termination (e.g. by the batch scheduler) due
 to exceeding some system time limit (XCPU signal).

 
3.4.0 (4 August 2011)

  + Fixed bug introduced in 3.3.7: trapping of EXIT signal must be 
  turned off at the end of job scripts for detaching tasks (which
  handle their own completion messaging).

  + Task event hook script argument list changed again. It is now:
     <hook script> EVENT SUITE TASKID MESSAGE
  where TASKID works with both cycling and non-cycling (asynchronous)
  tasks. WARNING: this will break existing task event hook scripts.
  
  + Also, the EVENT argument for job submission failures is now
  "submission_failed" rather than "submit_failed", to be more consistent
  with the associated suite.rc item.

  + Disabled run time graphing by default, in suite.rc [visualization]. 
  It is mainly intended for use in cylc development and debugging.
  WARNING: this breaks existing suite.rc run time graph settings.

  + Initial and final cycles for graph plotting can now be provided in 
  the suite.rc file, and can be overridden on the command line.

  + Initial and final cycle times can now be provided in the suite.rc
  file, and optionally overridden on the command line.

  + Fixed a lockserver bug, introduced in March 2011, that only affected
  owned tasks.

  + Added asynchronous tasks (no cycle time):
    - one-off asynchronous tasks for any non-cycling jobs.
    - repeating asynchronous tasks for processing satellite passes.

  + Made the User Guide accessible from GUI help menus.

3.4.0-a (bug fix release 5 Aug 2011)

  + Fixed a bug affecting detaching tasks in simulation mode only - job
  script EXIT signal trapping was not being cleared before exiting. 
  + Fixed a bug in the FFTask example suite (which is not actually
  referred to in the User Guide yet) - it had not been upgraded for
  compatibility with recent cylc versions.

3.5.0

 + Fixed a bug, introduced in 3.4.0, in the lockserver client program
  for manual lock management.

 + The cylc code base is now a Python library and the environment.sh
 script is no longer needed: you just need the cylc command in $PATH.

 + Task generators: definition of multiple similar tasks all at once.
 Two new examples suites illustrate this new feature.

 3.5.1  bug fix release 15 Aug 2011

  + Fixed a Python indentation error introduced in 3.4.0, which 
  affected the list of valid hours for tasks that appear in multiple 
  suite.rc graph strings (i.e. tasks with different triggers at 
  different cycle times). 

3.5.2 PENDING
 + UTC Mode: optionally run a suite on UTC time even if the suite
 host's system clock is not in UTC mode.

 + Plot extra-family dependencies with a dotted line, when 'show family
 members' is False.

 + Fixed a suite graph plotting bug: if the graph initial hour was 
 greater than the section hour for single hour graph sections, the
 section would be skipped even if the graph range encompassed the
 section, due to miss-handling of the 24-hour boundary.

 + Fixed a subtle bug in environment variable overriding: if a variable
 was defined twice, the second definition would override the first as
 it should, but it would retain the position (in the list of defined
 variables) of the first.

<<<<<<< HEAD
+ Task families are now just suite definition shorthand - no pseudo-task
 representing the family appears in the suite task pool. 
  
+ General conditional triggers, with parentheses, allowed.
  - WARNING: This required a change in intercycle dependency notation
    from round to square brackets (to avoid clashing with parentheses 
    in conditional expressions):
       foo(T-6) becomes foo[T-6]
=======
+ Embedded Python expressions can now be used to generate lists of 
family member names; lists of similar dependencies in the graph; and
lists of task names in [tasks][[TASK]] section headings (which may
also contain a family name as shorthand for all family members) to 
define multiple tasks at once.
>>>>>>> 15347be5
<|MERGE_RESOLUTION|>--- conflicted
+++ resolved
@@ -169,8 +169,7 @@
  it should, but it would retain the position (in the list of defined
  variables) of the first.
 
-<<<<<<< HEAD
-+ Task families are now just suite definition shorthand - no pseudo-task
++ Task families are now suite definition shorthand - no pseudo-task
  representing the family appears in the suite task pool. 
   
 + General conditional triggers, with parentheses, allowed.
@@ -178,10 +177,9 @@
     from round to square brackets (to avoid clashing with parentheses 
     in conditional expressions):
        foo(T-6) becomes foo[T-6]
-=======
+
 + Embedded Python expressions can now be used to generate lists of 
 family member names; lists of similar dependencies in the graph; and
 lists of task names in [tasks][[TASK]] section headings (which may
 also contain a family name as shorthand for all family members) to 
 define multiple tasks at once.
->>>>>>> 15347be5
