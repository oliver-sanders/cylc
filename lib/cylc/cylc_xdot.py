--- conflicted
+++ resolved
@@ -287,13 +287,9 @@
     </ui>
     '''
     def __init__(self, suite, suiterc, template_vars,
-<<<<<<< HEAD
-                 template_vars_file,  watch, ctime, stop_after,
-                 orientation="TB", subgraphs_on=False ):
-=======
                  template_vars_file,  watch, start_point_string,
-                 stop_point_string, orientation="TB" ):
->>>>>>> 0c5be4b1
+                 stop_point_string, orientation="TB",
+                 subgraphs_on=False):
         self.outfile = None
         self.disable_output_image = False
         self.suite = suite
