--- conflicted
+++ resolved
@@ -47,22 +47,18 @@
     """
 Class to hold initialisation data.
     """
-<<<<<<< HEAD
-    def __init__(self, suite, owner, host, port, imagedir, readonly=False ):
-=======
-
-    def __init__( self, suite, owner, host, port, suite_dir, logging_dir, imagedir, cylc_tmpdir,
-                  readonly=False ):
-        
->>>>>>> 3345800b
-        self.readonly = readonly
+    def __init__( self, suite, owner, host, port, cylc_tmpdir ):
         self.suite = suite
         self.host = host
         self.port = port
         self.owner = owner
-        self.imagedir = imagedir
         self.cylc_tmpdir = cylc_tmpdir
 
+        try:
+            self.imagedir = os.environ[ 'CYLC_DIR' ] + '/images'
+        except KeyError:
+            # This should not happen (unecessary)
+            raise SystemExit("ERROR: $CYLC_DIR is not defined!")
 
 class InfoBar(gtk.HBox):
     """
@@ -79,24 +75,6 @@
         tooltip.enable()
         tooltip.set_tip( self.status_widget, "status" )
 
-<<<<<<< HEAD
-        try:
-            print self.suite, self.owner, self.host, self.port
-            god = cylc_pyro_client.client( self.suite, self.owner, self.host, self.port ).get_proxy( 'remote' )
-            self.sim_only = god.get_sim_mode_only()
-            self.initial_cycle_time, self.final_cycle_time = god.get_cycle_range()
-            self.logging_dir = god.get_logging_directory()
-            self.task_name_list = god.get_task_list()
-        except SuiteIdentificationError, x:
-	    self.initial_cycle_time = None
-	    self.final_cycle_time = None
-            self.logging_dir = None
-            self.task_name_list = None
-	    self.sim_only = False
-            warning_dialog( x.__str__() ).warn()
-            # ABORT HERE!!!!???
-
-=======
         self._mode = "mode..."
         self.mode_widget = gtk.Label()
         tooltip = gtk.Tooltips()
@@ -202,22 +180,27 @@
                         "tree": "/icons/tab-tree.xpm" }
                        
 
-    def __init__( self, suite, owner, host, port, suite_dir, logging_dir, imagedir, cylc_tmpdir,
-                  startup_views, readonly=False ):
+    def __init__( self, suite, owner, host, port, cylc_tmpdir, startup_views):
         gobject.threads_init()
         
-        self.cfg = InitData( suite, owner, host, port, suite_dir, logging_dir, imagedir,
-                             cylc_tmpdir, readonly )
-        
-        self.suiterc = config( self.cfg.suite, os.path.join( self.cfg.suite_dir, 'suite.rc' ) )
-
-        self.sim_only=False
-        if self.suiterc['cylc']['simulation mode only']:
-            self.sim_only=True
+        self.cfg = InitData( suite, owner, host, port, cylc_tmpdir )
 
         self.view_layout_horizontal = False
-
->>>>>>> 3345800b
+        try:
+            god = cylc_pyro_client.client( self.cfg.suite, self.cfg.owner, self.cfg.host, self.cfg.port ).get_proxy( 'remote' )
+            self.sim_only = god.get_sim_mode_only()
+            self.initial_cycle_time, self.final_cycle_time = god.get_cycle_range()
+            self.logging_dir = god.get_logging_directory()
+            self.task_list = god.get_task_list()
+        except SuiteIdentificationError, x:
+    	    self.initial_cycle_time = None
+    	    self.final_cycle_time = None
+            self.sim_only = None
+            self.logging_dir = None
+            self.task_list = []
+            warning_dialog( x.__str__() ).warn()
+            # TO DO: ABORT HERE!!!!???
+
         self.connection_lost = False # (not used)
         self.quitters = []
         self.gcapture_windows = []
@@ -225,10 +208,7 @@
         self.log_colors = rotator()
 
         self.window = gtk.Window(gtk.WINDOW_TOPLEVEL)
-        if self.cfg.readonly:
-            self.window.set_title("gcylc <" + self.cfg.suite + "> (READONLY)" )
-        else:
-            self.window.set_title("gcylc <" + self.cfg.suite + ">" )
+        self.window.set_title("gcylc <" + self.cfg.suite + ">" )
         self.window.modify_bg( gtk.STATE_NORMAL, gtk.gdk.color_parse( "#ddd" ))
         self.window.set_size_request(800, 500)
         self.window.connect("delete_event", self.delete_event)
@@ -418,7 +398,6 @@
         container = self.view_containers[view_num]
         self.current_views[view_num] = self.VIEWS[viewname]( 
                                                    self.cfg,
-                                                   self.suiterc,
                                                    self.info_bar,
                                                    self.get_right_click_menu,
                                                    self.log_colors )
@@ -731,13 +710,8 @@
         about.destroy()
 
     def view_task_descr( self, w, task_id ):
-<<<<<<< HEAD
-        command = "cylc show --host=" + self.host + " " + self.suite + " " + task_id
-        foo = gcapture_tmpfile( command, self.tmpdir, 600, 400 )
-=======
-        command = "cylc show " + self.cfg.suite + " " + task_id
+        command = "cylc show --host=" + self.cfg.host + " " + self.cfg.suite + " " + task_id
         foo = gcapture_tmpfile( command, self.cfg.cylc_tmpdir, 600, 400 )
->>>>>>> 3345800b
         self.gcapture_windows.append(foo)
         foo.run()
 
@@ -827,80 +801,56 @@
         trigger_now_item = gtk.MenuItem( 'Trigger' )
         items.append( trigger_now_item )
         trigger_now_item.connect( 'activate', self.trigger_task_now, task_id )
-        if self.cfg.readonly:
-            trigger_now_item.set_sensitive(False)
 
         reset_ready_item = gtk.MenuItem( 'Reset to "ready"' )
         items.append( reset_ready_item )
         reset_ready_item.connect( 'activate', self.reset_task_state, task_id, 'ready' )
-        if self.cfg.readonly:
-            reset_ready_item.set_sensitive(False)
 
         reset_waiting_item = gtk.MenuItem( 'Reset to "waiting"' )
         items.append( reset_waiting_item )
         reset_waiting_item.connect( 'activate', self.reset_task_state, task_id, 'waiting' )
-        if self.cfg.readonly:
-            reset_waiting_item.set_sensitive(False)
 
         reset_succeeded_item = gtk.MenuItem( 'Reset to "succeeded"' )
         items.append( reset_succeeded_item )
         reset_succeeded_item.connect( 'activate', self.reset_task_state, task_id, 'succeeded' )
-        if self.cfg.readonly:
-            reset_succeeded_item.set_sensitive(False)
 
         reset_failed_item = gtk.MenuItem( 'Reset to "failed"' )
         items.append( reset_failed_item )
         reset_failed_item.connect( 'activate', self.reset_task_state, task_id, 'failed' )
-        if self.cfg.readonly:
-            reset_failed_item.set_sensitive(False)
 
         spawn_item = gtk.MenuItem( 'Force spawn' )
         items.append( spawn_item )
         spawn_item.connect( 'activate', self.reset_task_state, task_id, 'spawn' )
-        if self.cfg.readonly:
-            spawn_item.set_sensitive(False)
 
         items.append( gtk.SeparatorMenuItem() )
 
         stoptask_item = gtk.MenuItem( 'Hold' )
         items.append( stoptask_item )
         stoptask_item.connect( 'activate', self.hold_task, task_id, True )
-        if self.cfg.readonly:
-            stoptask_item.set_sensitive(False)
 
         unstoptask_item = gtk.MenuItem( 'Release' )
         items.append( unstoptask_item )
         unstoptask_item.connect( 'activate', self.hold_task, task_id, False )
-        if self.cfg.readonly:
-            unstoptask_item.set_sensitive(False)
 
         items.append( gtk.SeparatorMenuItem() )
     
         kill_item = gtk.MenuItem( 'Remove after spawning' )
         items.append( kill_item )
         kill_item.connect( 'activate', self.kill_task, task_id )
-        if self.cfg.readonly:
-            kill_item.set_sensitive(False)
 
         kill_nospawn_item = gtk.MenuItem( 'Remove without spawning' )
         items.append( kill_nospawn_item )
         kill_nospawn_item.connect( 'activate', self.kill_task_nospawn, task_id )
-        if self.cfg.readonly:
-            kill_nospawn_item.set_sensitive(False)
 
         purge_item = gtk.MenuItem( 'Remove Tree (Recursive Purge)' )
         items.append( purge_item )
         purge_item.connect( 'activate', self.popup_purge, task_id )
-        if self.cfg.readonly:
-            purge_item.set_sensitive(False)
 
         items.append( gtk.SeparatorMenuItem() )
     
         addprereq_item = gtk.MenuItem( 'Add A Prerequisite' )
         items.append( addprereq_item )
         addprereq_item.connect( 'activate', self.add_prerequisite_popup, task_id )
-        if self.cfg.readonly:
-            addprereq_item.set_sensitive(False)
 
         return items
 
@@ -961,12 +911,7 @@
                 limit = ent
         window.destroy()
         try:
-<<<<<<< HEAD
-            proxy = cylc_pyro_client.client( self.suite, self.owner, self.host, self.port ).get_proxy( 'remote' )
-=======
-            proxy = cylc_pyro_client.client( self.cfg.suite, self.cfg.owner,
-                self.cfg.host, self.cfg.port ).get_proxy( 'remote' )
->>>>>>> 3345800b
+            proxy = cylc_pyro_client.client( self.cfg.suite, self.cfg.owner, self.cfg.host, self.cfg.port ).get_proxy( 'remote' )
         except SuiteIdentificationError, x:
             warning_dialog( x.__str__() ).warn()
             return
@@ -1044,12 +989,7 @@
 
         window.destroy()
         try:
-<<<<<<< HEAD
-            proxy = cylc_pyro_client.client( self.suite, self.owner, self.host, self.port ).get_proxy( 'remote' )
-=======
-            proxy = cylc_pyro_client.client( self.cfg.suite, self.cfg.owner,
-                self.cfg.host, self.cfg.port ).get_proxy( 'remote' )
->>>>>>> 3345800b
+            proxy = cylc_pyro_client.client( self.cfg.suite, self.cfg.owner, self.cfg.host, self.cfg.port ).get_proxy( 'remote' )
         except SuiteIdentificationError, x:
             warning_dialog( x.__str__() ).warn()
             return
@@ -1877,50 +1817,34 @@
         start_item = gtk.MenuItem( '_Run Suite ... ' )
         start_menu.append( start_item )
         start_item.connect( 'activate', self.startsuite_popup )
-        if self.cfg.readonly:
-            start_item.set_sensitive(False)
 
         stop_item = gtk.MenuItem( '_Stop Suite ... ' )
         start_menu.append( stop_item )
         stop_item.connect( 'activate', self.stopsuite_popup )
-        if self.cfg.readonly:
-            stop_item.set_sensitive(False)
 
         pause_item = gtk.MenuItem( '_Hold Suite (pause)' )
         start_menu.append( pause_item )
         pause_item.connect( 'activate', self.pause_suite )
-        if self.cfg.readonly:
-            pause_item.set_sensitive(False)
 
         resume_item = gtk.MenuItem( '_Release Suite (unpause)' )
         start_menu.append( resume_item )
         resume_item.connect( 'activate', self.resume_suite )
-        if self.cfg.readonly:
-            resume_item.set_sensitive(False)
 
         insert_item = gtk.MenuItem( '_Insert Task(s) ...' )
         start_menu.append( insert_item )
         insert_item.connect( 'activate', self.insert_task_popup )
-        if self.cfg.readonly:
-            insert_item.set_sensitive(False)
 
         block_item = gtk.MenuItem( '_Block Access' )
         start_menu.append( block_item )
         block_item.connect( 'activate', self.block_suite )
-        if self.cfg.readonly:
-            block_item.set_sensitive(False)
 
         unblock_item = gtk.MenuItem( 'U_nblock Access' )
         start_menu.append( unblock_item )
         unblock_item.connect( 'activate', self.unblock_suite )
-        if self.cfg.readonly:
-            unblock_item.set_sensitive(False)
 
         runahead_item = gtk.MenuItem( '_Change Runahead Limit ...' )
         start_menu.append( runahead_item )
         runahead_item.connect( 'activate', self.change_runahead_popup )
-        if self.cfg.readonly:
-            runahead_item.set_sensitive(False)
 
         help_menu = gtk.Menu()
         help_menu_root = gtk.MenuItem( '_Help' )
@@ -2049,16 +1973,12 @@
         tooltip = gtk.Tooltips()
         tooltip.enable()
         tooltip.set_tip( self.stop_toolbutton, "Stop Suite" )
-        if self.cfg.readonly:
-            self.stop_toolbutton.set_sensitive( False )
         self.stop_toolbutton.connect( "clicked", self.stopsuite_default )
         self.tool_bar.insert(self.stop_toolbutton, 0)
 
         run_icon = gtk.image_new_from_stock( gtk.STOCK_MEDIA_PLAY,
                                              gtk.ICON_SIZE_SMALL_TOOLBAR )
         self.run_pause_toolbutton = gtk.ToolButton( icon_widget=run_icon )
-        if self.cfg.readonly:
-            self.run_pause_toolbutton.set_sensitive( False )
         click_func = self.startsuite_popup
         tooltip = gtk.Tooltips()
         tooltip.enable()
@@ -2088,8 +2008,6 @@
         else:
             self.run_pause_toolbutton.set_sensitive( False )
             return False
-        if not self.cfg.readonly:
-            self.run_pause_toolbutton.set_sensitive( True )
         icon_widget = gtk.image_new_from_stock( icon,
                                                 gtk.ICON_SIZE_SMALL_TOOLBAR )
         icon_widget.show()
@@ -2124,17 +2042,12 @@
         return cylc_pyro_client.client( self.cfg.suite, self.cfg.owner, self.cfg.host, self.cfg.port ).get_proxy( object )
  
     def view_log( self, w ):
-        foo = cylc_logviewer( 'log', self.logging_dir, self.task_name_list)
+        foo = cylc_logviewer( 'log', self.logging_dir, self.task_list)
         self.quitters.append(foo)
 
     def view_suite_info( self, w ):
-<<<<<<< HEAD
-        command = "cylc show --host=" + self.host + " " + self.suite 
-        foo = gcapture_tmpfile( command, self.tmpdir, 600, 400 )
-=======
-        command = "cylc show " + self.cfg.suite 
+        command = "cylc show --host=" + self.cfg.host + " " + self.suite 
         foo = gcapture_tmpfile( command, self.cfg.cylc_tmpdir, 600, 400 )
->>>>>>> 3345800b
         self.gcapture_windows.append(foo)
         foo.run()
 
