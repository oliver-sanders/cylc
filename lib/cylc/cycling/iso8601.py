# -*- coding: utf-8 -*-

#C: THIS FILE IS PART OF THE CYLC SUITE ENGINE.
#C: Copyright (C) 2008-2014 Hilary Oliver, NIWA
#C:
#C: This program is free software: you can redistribute it and/or modify
#C: it under the terms of the GNU General Public License as published by
#C: the Free Software Foundation, either version 3 of the License, or
#C: (at your option) any later version.
#C:
#C: This program is distributed in the hope that it will be useful,
#C: but WITHOUT ANY WARRANTY; without even the implied warranty of
#C: MERCHANTABILITY or FITNESS FOR A PARTICULAR PURPOSE.  See the
#C: GNU General Public License for more details.
#C:
#C: You should have received a copy of the GNU General Public License
#C: along with this program.  If not, see <http://www.gnu.org/licenses/>.

import re
<<<<<<< HEAD
from isodatetime.data import TimeInterval, SECONDS_IN_DAY
=======
import isodatetime.data
>>>>>>> 2b6aa129
from isodatetime.dumpers import TimePointDumper
from isodatetime.parsers import TimePointParser, TimeIntervalParser
from isodatetime.timezone import (
    get_local_time_zone, get_local_time_zone_format)
from cylc.time_parser import CylcTimeParser
from cylc.cycling import PointBase, IntervalBase
from parsec.validate import IllegalValueError

# TODO - Consider copy vs reference of points, intervals, sequences
# TODO - Use context points properly
# TODO - ignoring anchor in back-compat sections


CYCLER_TYPE_ISO8601 = "iso8601"
CYCLER_TYPE_SORT_KEY_ISO8601 = "b"

MEMOIZE_LIMIT = 10000

interval_parser = TimeIntervalParser()

OLD_STRPTIME_FORMATS_BY_LENGTH = {
    4: "%Y",
    6: "%Y%m",
    8: "%Y%m%d",
    10: "%Y%m%d%H",
    12: "%Y%m%d%H%M",
    14: "%Y%m%d%H%M%S",
}
PREV_DATE_TIME_FORMAT = "%Y%m%d%H"


# The following must be set by calling the init_from_cfg function.
# TODO: this is yukky. Is there a better alternative?
point_parser = None
NUM_EXPANDED_YEAR_DIGITS = None
DUMP_FORMAT = None
ASSUMED_TIME_ZONE = None


def memoize(function):
    """This stores results for a given set of inputs to a function.

    The inputs and results of the function must be immutable.
    Keyword arguments are not allowed.

    To avoid memory leaks, only the first 10000 separate input
    permutations are cached for a given function.

    """
    inputs_results = {}
    def _wrapper(*args):
        try:
            return inputs_results[args]
        except KeyError:
            results = function(*args)
            if len(inputs_results) > MEMOIZE_LIMIT:
                # Full up, no more room.
                inputs_results.popitem()
            inputs_results[args] = results
            return results
    return _wrapper


class ISO8601Point(PointBase):

    """A single point in an ISO8601 date time sequence."""

    TYPE = CYCLER_TYPE_ISO8601
    TYPE_SORT_KEY = CYCLER_TYPE_SORT_KEY_ISO8601

    @classmethod
    def from_nonstandard_string(cls, point_string):
        return ISO8601Point(str(point_parse(point_string))).standardise()

    def add(self, other):
        return ISO8601Point(self._iso_point_add(self.value, other.value))

    def __cmp__(self, other):
        if self.TYPE != other.TYPE:
            return cmp(self.TYPE_SORT_KEY, other.TYPE_SORT_KEY)
        if self.value == other.value:
            return 0
        return self._iso_point_cmp(self.value, other.value)

    def standardise(self):
        self.value = str(point_parse(self.value))
        return self

    def sub(self, other):
        if isinstance(other, ISO8601Point):
            return ISO8601Interval(
                self._iso_point_sub_point(self.value, other.value))
        return ISO8601Point(
            self._iso_point_sub_interval(self.value, other.value))

    @staticmethod
    @memoize
    def _iso_point_add(point_string, interval_string):
        point = point_parse(point_string)
        interval = interval_parse(interval_string)
        return str(point + interval)

    @staticmethod
    @memoize
    def _iso_point_cmp(point_string, other_point_string):
        point = point_parse(point_string)
        other_point = point_parse(other_point_string)
        return cmp(point, other_point)

    @staticmethod
    @memoize
    def _iso_point_sub_interval(point_string, interval_string):
        point = point_parse(point_string)
        interval = interval_parse(interval_string)
        return str(point - interval)

    @staticmethod
    @memoize
    def _iso_point_sub_point(point_string, other_point_string):
        point = point_parse(point_string)
        other_point = point_parse(other_point_string)
        return str(point - other_point)


class ISO8601Interval(IntervalBase):

    """The interval between points in an ISO8601 date time sequence."""

    NULL_INTERVAL_STRING = "P0Y"
    TYPE = CYCLER_TYPE_ISO8601
    TYPE_SORT_KEY = CYCLER_TYPE_SORT_KEY_ISO8601

    @classmethod
    def get_null(cls):
        return ISO8601Interval("P0Y")

    def get_inferred_child(self, string):
        """Return an instance with 'string' amounts of my non-zero units."""
        interval = interval_parse(self.value)
        amount_per_unit = int(string)
        unit_amounts = {}
        for attribute in ["years", "months", "weeks", "days",
                          "hours", "minutes", "seconds"]:
            if getattr(interval, attribute):
                unit_amounts[attribute] = amount_per_unit
        interval = isodatetime.data.TimeInterval(**unit_amounts)
        return ISO8601Interval(str(interval))

    def standardise(self):
        self.value = str(interval_parse(self.value))
        return self

    def add(self, other):
        if isinstance(other, ISO8601Interval):
            return ISO8601Interval(
                self._iso_interval_add(self.value, other.value))
        return ISO8601Point(
                self._iso_point_add(other.value, self.value))

    def cmp_(self, other):
        return self._iso_interval_cmp(self.value, other.value)

    def sub(self, other):
        return ISO8601Interval(
            self._iso_interval_sub(self.value, other.value))

    def __abs__(self):
        return ISO8601Interval(
            self._iso_interval_abs(self.value, self.NULL_INTERVAL_STRING))

    def __mul__(self, m):
        # the suite runahead limit is a multiple of the smallest sequence interval
        return ISO8601Interval(self._iso_interval_mul(self.value, m))

    def __nonzero__(self):
        return self._iso_interval_nonzero(self.value)

    @staticmethod
    @memoize
    def _iso_interval_abs(interval_string, other_interval_string):
        interval = interval_parse(interval_string)
        other = interval_parse(other_interval_string)
        if interval < other:
            return str(interval * -1)
        return interval_string

    @staticmethod
    @memoize
    def _iso_interval_add(interval_string, other_interval_string):
        interval = interval_parse(interval_string)
        other = interval_parse(other_interval_string)
        return str(interval + other)

    @staticmethod
    @memoize
    def _iso_interval_cmp(interval_string, other_interval_string):
        interval = interval_parse(interval_string)
        other = interval_parse(other_interval_string)
        return cmp(interval, other)

    @staticmethod
    @memoize
    def _iso_interval_sub(interval_string, other_interval_string):
        interval = interval_parse(interval_string)
        other = interval_parse(other_interval_string)
        return str(interval - other)

    @staticmethod
    @memoize
    def _iso_interval_mul(interval_string, factor):
        interval = interval_parse(interval_string)
        return str(interval * factor)

    @staticmethod
    @memoize
    def _iso_interval_nonzero(interval_string):
        interval = interval_parse(interval_string)
        return bool(interval)


class ISO8601Sequence(object):
    """
    A sequence of ISO8601 date time points separated by an interval.
    """

    TYPE = CYCLER_TYPE_ISO8601
    TYPE_SORT_KEY = CYCLER_TYPE_SORT_KEY_ISO8601
    _MAX_CACHED_POINTS = 100

    @classmethod
    def get_async_expr(cls, start_point=None):
        if start_point is None:
            return "R1"
        return "R1/" + str(start_point)

    def __init__(self, dep_section, context_start_point=None,
                 context_end_point=None):

        self.dep_section = dep_section

        if context_start_point is None:
            self.context_start_point = context_start_point
        else:
            self.context_start_point = ISO8601Point.from_nonstandard_string(
                context_start_point)
        if context_end_point is None:
            self.context_end_point = None
        else:
            self.context_end_point = ISO8601Point.from_nonstandard_string(
                context_end_point)

        self.offset = ISO8601Interval.get_null()

        i = convert_old_cycler_syntax(
            dep_section, start_point=self.context_start_point)

        if not i:
            raise "ERROR: iso8601 cycling init!"

        self._cached_first_point_values = {}
        self._cached_next_point_values = {}
        self._cached_valid_point_booleans = {}

        self.spec = i
        self.custom_point_parse_function = None
        if DUMP_FORMAT == PREV_DATE_TIME_FORMAT:
            self.custom_point_parse_function = point_parse

        self.time_parser = CylcTimeParser(
            self.context_start_point, self.context_end_point,
            num_expanded_year_digits=NUM_EXPANDED_YEAR_DIGITS,
            dump_format=DUMP_FORMAT,
            custom_point_parse_function=self.custom_point_parse_function,
            assumed_time_zone=ASSUMED_TIME_ZONE
        )
        self.recurrence = self.time_parser.parse_recurrence(i)
        self.step = ISO8601Interval(str(self.recurrence.interval))
        self.value = str(self.recurrence)

    def get_interval(self):
        return self.step

    def get_offset(self):
        return self.offset

    def set_offset(self, offset):
        """Alter state to offset the entire sequence."""
        if self.recurrence.start_point is not None:
            self.recurrence.start_point -= interval_parse(str(offset))
        if self.recurrence.end_point is not None:
            self.recurrence.end_point -= interval_parse(str(offset))
        self._cached_first_point_values = {}
        self._cached_next_point_values = {}
        self._cached_valid_point_booleans = {}
        self.value = str(self.recurrence)

    def is_on_sequence(self, point):
        """Return True if point is on-sequence."""
        return self.recurrence.get_is_valid(point_parse(point.value))

    def is_valid(self, point):
        """Return True if point is on-sequence and in-bounds."""
        try:
            return self._cached_valid_point_booleans[point.value]
        except KeyError:
            is_valid = self.is_on_sequence(point)
            if (len(self._cached_valid_point_booleans) >
                    self._MAX_CACHED_POINTS):
                self._cached_valid_point_booleans.popitem()
            self._cached_valid_point_booleans[point.value] = is_valid
            return is_valid

    def get_prev_point(self, point):
        """Return the previous point < point, or None if out of bounds."""
        # may be None if out of the recurrence bounds
        res = None
        prev_point = self.recurrence.get_prev(point_parse(point.value))
        if prev_point:
            res = ISO8601Point(str(prev_point))
        return res

    def get_nearest_prev_point(self, point):
        """Return the largest point < some arbitrary point."""
        if self.is_on_sequence(point):
            return self.get_prev_point(point)
        p_iso_point = point_parse(point.value)
        prev_iso_point = None
        for recurrence_iso_point in self.recurrence:
            if recurrence_iso_point > p_iso_point:
                # Technically, >=, but we already test for this above.
                break
            prev_iso_point = recurrence_iso_point
        if prev_iso_point is None:
            return None
        return ISO8601Point(str(prev_iso_point))

    def get_next_point(self, point):
        """Return the next point > p, or None if out of bounds."""
        try:
            return ISO8601Point(self._cached_next_point_values[point.value])
        except KeyError:
            pass
        p_iso_point = point_parse(point.value)
        for recurrence_iso_point in self.recurrence:
            if recurrence_iso_point > p_iso_point:
                next_point_value = str(recurrence_iso_point)
                if (len(self._cached_next_point_values) >
                        self._MAX_CACHED_POINTS):
                    self._cached_next_point_values.popitem()
                self._cached_next_point_values[point.value] = next_point_value
                return ISO8601Point(next_point_value)
        return None

    def get_next_point_on_sequence(self, point):
        """Return the on-sequence point > point assuming that point is
        on-sequence, or None if out of bounds."""
        result = None
        next_point = self.recurrence.get_next(point_parse(point.value))
        if next_point:
            result = ISO8601Point(str(next_point))
        return result

    def get_first_point( self, point):
        """Return the first point >= to poing, or None if out of bounds."""
        try:
            return ISO8601Point(self._cached_first_point_values[point.value])
        except KeyError:
            pass
        p_iso_point = point_parse(point.value)
        for recurrence_iso_point in self.recurrence:
            if recurrence_iso_point >= p_iso_point:
                first_point_value = str(recurrence_iso_point)
                if (len(self._cached_first_point_values) >
                        self._MAX_CACHED_POINTS):
                    self._cached_first_point_values.popitem()
                self._cached_first_point_values[point.value] = (
                    first_point_value)
                return ISO8601Point(first_point_value)
        return None

    def get_stop_point( self ):
        """Return the last point in this sequence, or None if unbounded."""
        if (self.recurrence.repetitions is not None or (
                (self.recurrence.start_point is not None or
                 self.recurrence.min_point is not None) and
                (self.recurrence.end_point is not None or
                 self.recurrence.max_point is not None))):
            for recurrence_iso_point in self.recurrence:
                pass
            return ISO8601Point(str(recurrence_iso_point))
        return None

    def __eq__(self, other):
        if self.TYPE != other.TYPE:
            return False
        if self.value == other.value:
            return True
        return False


def convert_old_cycler_syntax(dep_section, only_detect_old=False,
                              start_point=None):
    """Convert old cycler syntax into our Cylc-ISO8601 format."""
    for re_old_format, unit in [
            ("^Daily\(\s*(\d+)\s*,\s*(\d+)\s*\)$", "D"),
            ("^Monthly\(\s*(\d+)\s*,\s*(\d+)\s*\)$", "M"),
            ("^Yearly\(\s*(\d+)\s*,\s*(\d+)\s*\)$", "Y")]:
        m = re.search(re_old_format, dep_section)
        if not m:
            continue
        if only_detect_old:
            return True
        anchor, step = m.groups()
        step = ISO8601Interval("P%s%s" % (step, unit))
        return _get_old_anchor_step_recurrence(anchor, step, start_point)
    # Check for the hourly syntax.
    m = re.match('(0?[0-9]|1[0-9]|2[0-3])$', dep_section)
    if m:
        # back compat 0,6,12 etc.
        if only_detect_old:
            return True
        anchor = m.groups()[0]
        return "T%02d/PT24H" % int(anchor)
    if only_detect_old:
        return False
    return dep_section


def _get_old_anchor_step_recurrence(anchor, step, start_point):
    """Return a string representing an old-format recurrence translation."""
    anchor_point = ISO8601Point.from_nonstandard_string(anchor)
    # We may need to adjust the anchor downwards if it is ahead of the start.
    if start_point is not None:
        while anchor_point >= start_point + step:
            anchor_point -= step
    return str(anchor_point) + "/" + str(step)


def get_backwards_compatibility_mode():
    """Return whether we are in the old cycling syntax regime."""
    return DUMP_FORMAT == PREV_DATE_TIME_FORMAT


def init_from_cfg(cfg):
    """Initialise global variables (yuk) based on the configuration."""
    num_expanded_year_digits = cfg['cylc'][
        'cycle point num expanded year digits']
    time_zone = cfg['cylc']['cycle point time zone']
    custom_dump_format = cfg['cylc']['cycle point format']
    initial_cycle_time = cfg['scheduling']['initial cycle point']
    final_cycle_time = cfg['scheduling']['final cycle point']
    assume_utc = cfg['cylc']['UTC mode']
    cycling_mode = cfg['scheduling']['cycling mode']
    test_cycle_time = initial_cycle_time
    if initial_cycle_time is None:
        test_cycle_time = final_cycle_time
    if test_cycle_time is not None and re.match("\d+$", test_cycle_time):
        dep_sections = list(cfg['scheduling']['dependencies'])
        while dep_sections:
            dep_section = dep_sections.pop(0)
            if re.search("(?![^(]+\)),", dep_section):
                dep_sections.extend([i.strip() for i in 
                                     re.split("(?![^(]+\)),", dep_section)])
                continue
            if ((dep_section == "graph" and
                    cfg['scheduling']['dependencies']['graph']) or
                    convert_old_cycler_syntax(dep_section,
                                              only_detect_old=True)):
                # Old cycling syntax is present.
                custom_dump_format = PREV_DATE_TIME_FORMAT
                num_expanded_year_digits = 0
                break
    init(
        num_expanded_year_digits=num_expanded_year_digits,
        custom_dump_format=custom_dump_format,
        time_zone=time_zone,
        assume_utc=assume_utc,
        cycling_mode=cycling_mode
    )


def init(num_expanded_year_digits=0, custom_dump_format=None, time_zone=None,
         assume_utc=False, cycling_mode="gregorian"):
    """Initialise global variables (yuk)."""
    global point_parser
    global DUMP_FORMAT
    global NUM_EXPANDED_YEAR_DIGITS
    global ASSUMED_TIME_ZONE

    if cycling_mode == "360day":
        isodatetime.data.set_360_calendar()

    if time_zone is None:
        if assume_utc:
            time_zone = "Z"
            time_zone_hours_minutes = (0, 0)
        else:
            time_zone = get_local_time_zone_format(reduced_mode=True)
            time_zone_hours_minutes = get_local_time_zone()
    else:       
        time_zone_hours_minutes = TimePointDumper().get_time_zone(time_zone)
    ASSUMED_TIME_ZONE = time_zone_hours_minutes
    NUM_EXPANDED_YEAR_DIGITS = num_expanded_year_digits
    if custom_dump_format is None:
        if num_expanded_year_digits > 0:
            DUMP_FORMAT = u"±XCCYYMMDDThhmm" + time_zone
        else:
            DUMP_FORMAT = "CCYYMMDDThhmm" + time_zone
        
    else:
        DUMP_FORMAT = custom_dump_format
        if u"±X" not in custom_dump_format and num_expanded_year_digits:
            raise IllegalValueError(
                'cycle point format',
                ('cylc', 'cycle point format'),
                DUMP_FORMAT
            )
    point_parser = TimePointParser(
        allow_only_basic=False,
        allow_truncated=True,
        num_expanded_year_digits=NUM_EXPANDED_YEAR_DIGITS,
        dump_format=DUMP_FORMAT,
        assumed_time_zone=time_zone_hours_minutes
    )


def interval_parse(interval_string):
    try:
        return _interval_parse(interval_string).copy()
    except Exception:
        try:
            return -1 * _interval_parse(
                interval_string.replace("-", "", 1)).copy()
        except Exception:
            return _interval_parse(
                interval_string.replace("+", "", 1)).copy()


@memoize
def _interval_parse(interval_string):
    return interval_parser.parse(interval_string)


def point_parse(point_string):
    return _point_parse(point_string).copy()


@memoize
def _point_parse(point_string):
    if "%" in DUMP_FORMAT:
        try:
            point = point_parser.strptime(point_string, DUMP_FORMAT)
        except ValueError as e:
            strptime_string = _get_old_strptime_format(point_string)
            if strptime_string is not None:
                return point_parser.strptime(point_string, strptime_string)
    try:
        point = point_parser.parse(point_string)  # Fail?
        return point
    except ValueError:
        strptime_string = _get_old_strptime_format(point_string)
        if strptime_string is None:
            raise
        return point_parser.strptime(point_string, strptime_string)


def _get_old_strptime_format(point_string):
    try:
        return OLD_STRPTIME_FORMATS_BY_LENGTH[len(point_string)]
    except KeyError:
        return None


def get_interval_in_seconds(interval_string, back_comp_unit_factor=1):
    """Return an ISO 8601 Interval string as a number of seconds.

    For backwards compatibility, also allow a raw number to be passed
    in, together with a multiplicative factor (back_comp_unit_factor)
    that should depend on the implicit units of the old interval - e.g.
    60 for minutes.

    """
    return _get_interval_in_seconds(interval_string, back_comp_unit_factor)


@memoize
def _get_interval_in_seconds(interval_string, back_comp_unit_factor):
    print "Let's parse", interval_string
    try:
        return float(interval_string) * back_comp_unit_factor
    except (TypeError, ValueError):
        pass
    try:
        interval = interval_parser.parse(interval_string)
    except ValueError:
        raise IllegalValueError("ISO 8601 interval", keys, value)
    days, seconds = interval.get_days_and_seconds()
    print "Done parsing", interval_string, days, seconds
    return seconds + days * SECONDS_IN_DAY


if __name__ == '__main__':
    cylc_config = {"cylc": {"cycle point num expanded year digits": 0,
                            "cycle point format": None,
                            "cycle point time zone": None}}
    init_from_cfg(cylc_config)
    p_start = ISO8601Point('20100808T00')
    p_stop = ISO8601Point('20100808T02')
    i = ISO8601Interval('PT6H')
    print p_start - i 
    print p_stop + i 

    print
    r = ISO8601Sequence('PT10M', str(p_start), str(p_stop),)
    r.set_offset(- ISO8601Interval('PT10M'))
    p = r.get_next_point(ISO8601Point('20100808T0000'))
    print p
    while p and p < p_stop:
        print ' + ' + str(p), r.is_on_sequence(p)
        p = r.get_next_point(p)
    print 
    while p and p >= p_start:
        print ' + ' + str(p), r.is_on_sequence(p)
        p = r.get_prev_point(p)
     
    print
    print r.is_on_sequence(ISO8601Point('20100809T0005'))<|MERGE_RESOLUTION|>--- conflicted
+++ resolved
@@ -17,11 +17,7 @@
 #C: along with this program.  If not, see <http://www.gnu.org/licenses/>.
 
 import re
-<<<<<<< HEAD
-from isodatetime.data import TimeInterval, SECONDS_IN_DAY
-=======
 import isodatetime.data
->>>>>>> 2b6aa129
 from isodatetime.dumpers import TimePointDumper
 from isodatetime.parsers import TimePointParser, TimeIntervalParser
 from isodatetime.timezone import (
@@ -595,34 +591,6 @@
         return None
 
 
-def get_interval_in_seconds(interval_string, back_comp_unit_factor=1):
-    """Return an ISO 8601 Interval string as a number of seconds.
-
-    For backwards compatibility, also allow a raw number to be passed
-    in, together with a multiplicative factor (back_comp_unit_factor)
-    that should depend on the implicit units of the old interval - e.g.
-    60 for minutes.
-
-    """
-    return _get_interval_in_seconds(interval_string, back_comp_unit_factor)
-
-
-@memoize
-def _get_interval_in_seconds(interval_string, back_comp_unit_factor):
-    print "Let's parse", interval_string
-    try:
-        return float(interval_string) * back_comp_unit_factor
-    except (TypeError, ValueError):
-        pass
-    try:
-        interval = interval_parser.parse(interval_string)
-    except ValueError:
-        raise IllegalValueError("ISO 8601 interval", keys, value)
-    days, seconds = interval.get_days_and_seconds()
-    print "Done parsing", interval_string, days, seconds
-    return seconds + days * SECONDS_IN_DAY
-
-
 if __name__ == '__main__':
     cylc_config = {"cylc": {"cycle point num expanded year digits": 0,
                             "cycle point format": None,
