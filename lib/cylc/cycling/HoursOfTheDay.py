#!/usr/bin/env python

#C: THIS FILE IS PART OF THE CYLC SUITE ENGINE.
#C: Copyright (C) 2008-2013 Hilary Oliver, NIWA
#C:
#C: This program is free software: you can redistribute it and/or modify
#C: it under the terms of the GNU General Public License as published by
#C: the Free Software Foundation, either version 3 of the License, or
#C: (at your option) any later version.
#C:
#C: This program is distributed in the hope that it will be useful,
#C: but WITHOUT ANY WARRANTY; without even the implied warranty of
#C: MERCHANTABILITY or FITNESS FOR A PARTICULAR PURPOSE.  See the
#C: GNU General Public License for more details.
#C:
#C: You should have received a copy of the GNU General Public License
#C: along with this program.  If not, see <http://www.gnu.org/licenses/>.

from cylc.cycle_time import ct
from cylc.cycling.base import cycler, CyclerError

class HoursOfTheDay( cycler ):

    """This implements cylc's original "hours of the day" NWP-style
    cycling: a task has a list of "valid hours", with 0 <= HH <= 23.
    Incrementing jumps to the next hour in the list, across day
    boundaries when necessary. Irregular lists are allowed: [0,3,6,23].
    See lib/cylc/cycling/base.py for additional documentation."""

    @classmethod
    def offset( cls, T, n ):
        # decrement n hours
        foo = ct(T)
        foo.decrement(hours=int(n))
        return foo.get()

    def __init__( self, *args ):
        """Parse and store incoming list of hours of the day."""
        if len(args) == 0:
            # no args, assume all hours
            self.valid_hours = range(23)
        else:
            self.valid_hours = []
            for arg in args:
                if int(arg) < 0 or int(arg) > 23:
                    raise CyclerError, 'ERROR, HoursOfTheDay (0 << hour << 23) illegal hour: ' + str(arg)
                self.valid_hours.append( int(arg) )
            self.valid_hours.sort()

        # smallest interval between successive cycle times
        prev = self.valid_hours[0]
        sml = 24
        for h in self.valid_hours[1:]:
            diff = int(h) - int(prev)
            prev = h
            if diff < sml:
                sml = diff
        # now check the interval between the last and first valid
        # hours (i.e. crossing the day boundary).
        diff = 24 - prev + self.valid_hours[0]
        if diff < sml:
            sml = diff
        self.smallest_interval = sml

    def get_min_cycling_interval( self ):
        return self.smallest_interval

    def adjust_state( self, offset ):
        adj_hours = []
        for hour in self.valid_hours:
            adj = hour - int(offset)
<<<<<<< HEAD
            if adj < 0:
                adj = 24 + adj
            if adj == 24:
                adj = 0
            adj_hours.append( adj )
=======
            # convert back to 0-23 range, e.g. 30 => 6, -30 => 18, ...
            adj_hours.append( adj % 24 )
>>>>>>> c9b95ae1
        self.valid_hours = adj_hours
        self.valid_hours.sort()

    def initial_adjust_up( self, T ):
        """Adjust T up to the next valid cycle time if not already valid."""
        adjusted = ct( T )
        rh = int(adjusted.hour)
        incr = None
        for vh in self.valid_hours:
            if rh <= vh:
                incr = vh - rh
                break
        if incr == None:
            incr = 24 - rh + self.valid_hours[0]
        adjusted.increment( hours=incr )
        return adjusted.get()

    def next( self, T ):
        """Jump to the next valid hour in the list."""
        foo = ct(T)
        # cheat: add one hour and then call initial_adjust_up()
        foo.increment(hours=1)
        bar = self.initial_adjust_up(foo.get())
        return bar

    def valid( self, CT ):
        """Return True if CT.hour is in my list of valid hours."""
        if int(CT.hour) in self.valid_hours:
            return True
        else:
            return False

if __name__ == "__main__":
    # UNIT TEST

    inputs = [ \
            ('0','12'), \
            ('0','6','12','18'), \
            ('3', '6','9','12', '15', '18'), \
            ('0', 'x')] 

    for i in inputs:
        print i
        try:
            foo = HoursOfTheDay( *i )
            print ' + next(2010080800):', foo.next('2010080800' )
            print ' + initial_adjust_up(2010080823):', foo.initial_adjust_up( '2010080823' )
            print ' + valid(2012080900):', foo.valid( ct('2012080900') )
            print ' + valid(201108019):', foo.valid( ct('2011080819') )
        except Exception, x:
            print ' !', x
<|MERGE_RESOLUTION|>--- conflicted
+++ resolved
@@ -69,16 +69,8 @@
         adj_hours = []
         for hour in self.valid_hours:
             adj = hour - int(offset)
-<<<<<<< HEAD
-            if adj < 0:
-                adj = 24 + adj
-            if adj == 24:
-                adj = 0
-            adj_hours.append( adj )
-=======
             # convert back to 0-23 range, e.g. 30 => 6, -30 => 18, ...
             adj_hours.append( adj % 24 )
->>>>>>> c9b95ae1
         self.valid_hours = adj_hours
         self.valid_hours.sort()
 
