#!/usr/bin/env python

#C: THIS FILE IS PART OF THE CYLC SUITE ENGINE.
#C: Copyright (C) 2008-2014 Hilary Oliver, NIWA
#C:
#C: This program is free software: you can redistribute it and/or modify
#C: it under the terms of the GNU General Public License as published by
#C: the Free Software Foundation, either version 3 of the License, or
#C: (at your option) any later version.
#C:
#C: This program is distributed in the hope that it will be useful,
#C: but WITHOUT ANY WARRANTY; without even the implied warranty of
#C: MERCHANTABILITY or FITNESS FOR A PARTICULAR PURPOSE.  See the
#C: GNU General Public License for more details.
#C:
#C: You should have received a copy of the GNU General Public License
#C: along with this program.  If not, see <http://www.gnu.org/licenses/>.
"""
Integer cycling by point, interval, and sequence classes.
The same interface as for full ISO8601 date time cycling.
"""

import re

from cylc.cycling import (
    PointBase, IntervalBase, SequenceBase, PointParsingError)


CYCLER_TYPE_INTEGER = "integer"
CYCLER_TYPE_SORT_KEY_INTEGER = "a"


# TODO - consider copy vs reference of points, intervals, sequences
# TODO - truncated integer recurrence notation?
# TODO - handle cross-recurrence triggers properly
#        (e.g. dependence of cycling tasks on start-up tasks.)

#___________________________
# INTEGER RECURRENCE REGEXES
#
# Intended to be integer analogues of the ISO8601 date time notation.
#
# Unlike ISO8601 time points we can't tell if an integer point is
# absolute, or relative to some context, so a special character 'c'
# is used to signify that context is required. '?' can be used for
# the period in one-off (no-repeat) expressions, otherwise an arbitrary
# given value will be ignored.
#
# 1) REPEAT/START/PERIOD: R[n]/[c]i/Pi
# missing n means repeat indefinitely
FULL_RE_1 = re.compile('R(\d+)?/(c)?([+-]?\d+)/P(\d+|\?)')
#
# 2) REPEAT/START/STOP: Rn/[c]i/[c]i
# n required: n times between START and STOP
# (R1 means just START, R2 means START and STOP)
FULL_RE_2 = re.compile('R(\d+)/(c)?([+-]?\d+)/(c)?(\d+)')
#
# 3) REPEAT/PERIOD/STOP: Rn/Pi/[c]i
# (n required to count back from stop)
FULL_RE_3 = re.compile('R(\d+)?/P(\d+|\?)/(c)?([+-]?\d+)')
#---------------------------


class IntegerPoint(PointBase):

    """A single point in an integer sequence."""

    TYPE = CYCLER_TYPE_INTEGER
    TYPE_SORT_KEY = CYCLER_TYPE_SORT_KEY_INTEGER

    def __init__(self, value):
        if isinstance(value, int):
            value = str(value)
        super(IntegerPoint, self).__init__(value)

    def add(self, other):
        """Add other.value to self.value as integers."""
        return IntegerPoint(int(self) + int(other))

    def cmp_(self, other):
        """Compare self.value to self.other as integers with 'cmp'."""
        return cmp(int(self), int(other))

    def sub(self, other):
        """Subtract other.value from self.value as integers."""
        if isinstance(other, IntegerPoint):
            return IntegerInterval(int(self) - int(other))
        return IntegerPoint(int(self) - int(other))

    def standardise(self):
        """Format self.value into a standard representation and check it."""
        try:
            self.value = str(int(self))
        except (TypeError, ValueError):
            raise PointParsingError(type(self), self.value)
        return self

    def __int__(self):
        # Provide a nice way to use the string self.value in calculations.
        return int(self.value)


class IntegerInterval(IntervalBase):

    """The interval between points in an integer sequence."""

    TYPE = CYCLER_TYPE_INTEGER
    TYPE_SORT_KEY = CYCLER_TYPE_SORT_KEY_INTEGER

    @classmethod
    def get_null(cls):
        """Return a null interval."""
        return IntegerInterval("P0")

    def get_inferred_child(self, string):
        """For a given string, infer the offset given my instance units."""
        return IntegerInterval(string)

    def __init__(self, value):
        if isinstance(value, basestring) and "P" not in value:
            value = int(value)
        if isinstance(value, int):
            if value < 0:
                value = "-P" + str(abs(value))
            else:
                value = "P" + str(value)
        super(IntegerInterval, self).__init__(value)

    def add(self, other):
        """Add other to self as integers (point or interval)."""
        if isinstance(other, IntegerInterval):
            return IntegerInterval(int(self) + int(other))
        return IntegerPoint(int(self) + int(other))

    def cmp_(self, other):
        """Compare other to self as integers."""
        return cmp(int(self), int(other))

    def sub(self, other):
        """Subtract other from self as integers."""
        return IntegerInterval(int(self) - int(other))

    def __abs__(self):
        # Return an interval with absolute values for all properties.
        return IntegerInterval(abs(int(self)))

    def __int__(self):
        # Provide a nice way to use the string self.value in calculations.
        return int(self.value.replace("P", ""))

    def __mul__(self, factor):
        # Return an interval with all properties multiplied by factor.
        return IntegerInterval(int(self) * factor)

    def __nonzero__(self):
        # Return True if the interval has any non-zero properties.
        return bool(int(self))


class IntegerSequence(SequenceBase):
    """Integer points at a regular interval."""

    TYPE = CYCLER_TYPE_INTEGER
    TYPE_SORT_KEY = CYCLER_TYPE_SORT_KEY_INTEGER

    @classmethod
    def get_async_expr(cls, start_point=0):
        """Express a one-off sequence at the initial cycle point."""
        return 'R1/c' + str(start_point) + '/P1'

    def __init__(self, dep_section, p_context_start, p_context_stop=None):
        """Parse state (start, stop, interval) from a graph section heading.
        The start and stop points are always on-sequence, context points
        might not be. If computed start and stop points are out of bounds,
        they will be set to None. Context is used only initially to define
        the sequence bounds."""

        # start context always exists
        self.p_context_start = IntegerPoint(p_context_start)
        # stop context may exist
        if p_context_stop:
            self.p_context_stop = IntegerPoint(p_context_stop)

        # state variables: start, stop, and step
        self.p_start = None
        self.p_stop = None
        self.i_step = None

        # offset must be stored to compute the runahead limit
        self.i_offset = IntegerInterval('0')

        # 1) REPEAT/START/PERIOD: R([n])/([c])(i)/P(i)
        results = FULL_RE_1.match(dep_section)
        if results:
            reps, context, start, step = results.groups()
            if context == 'c':
                self.p_start = self.p_context_start + IntegerPoint(start)
            else:
                self.p_start = IntegerPoint(start)
            if step == '?' or reps and int(reps) <= 1:
                # one-off
                self.i_step = None
                self.p_stop = self.p_start
            else:
                self.i_step = IntegerInterval(step)
                if reps:
                    self.p_stop = self.p_start + self.i_step * (int(reps) - 1)
                elif self.p_context_stop:
                    # stop at the point <= self.p_context_stop
                    # use p_start as an on-sequence reference
                    remainder = (int(self.p_context_stop - self.p_start) %
                                 int(self.i_step))
                    self.p_stop = self.p_context_stop - IntegerInterval(
                        remainder)
        else:
            # 2) REPEAT/START/STOP: R(n)/([c])(i)/([c])(i)
            results = FULL_RE_2.match(dep_section)
            # results fails if n in R(n) is not given
            if results:
                reps, context1, start, context2, stop = results.groups()
                if context1 == 'c':
                    self.p_start = (
                        self.p_context_start + IntegerPoint(start))
                else:
                    self.p_start = IntegerPoint(start)
                if int(reps) == 1:
                    # one-off: ignore stop point
                    self.i_step = None
                    self.p_stop = self.p_start
                else:
                    if context2 == 'c':
                        if self.p_context_stop:
                            self.p_stop = (
                                self.p_context_stop + IntegerPoint(stop))
                        else:
                            raise Exception(
                                "ERROR: stop or stop context required with " +
                                "regex 2"
                            )
                    else:
                        self.p_stop = IntegerPoint(stop)
                    self.i_step = IntegerInterval(
                        int(self.p_stop - self.p_start) / (int(reps) - 1)
                    )
            else:
                # 3) REPEAT/PERIOD/STOP: R(n)/P(i)/([c])i
                results = FULL_RE_3.match(dep_section)
                # results fails if n in R(n) is not given
                if results:
                    reps, step, context, stop = results.groups()
                    if context == 'c':
                        if self.p_context_stop:
                            self.p_stop = (
                                self.p_context_stop + IntegerPoint(stop))
                        else:
                            raise Exception(
                                "ERROR: stop or stop context required with " +
                                "regex 2"
                            )
                    else:
                        self.p_stop = IntegerPoint(stop)
                    if int(reps) <= 1:
                        # one-off
                        self.p_start = self.p_stop
                        self.i_step = None
                    else:
                        self.i_step = IntegerInterval(step)
                        self.p_start = (
                            self.p_stop - self.i_step * (int(reps) - 1))

                else:
                    raise Exception(
                        "ERROR, bad integer cycling format: %s" % dep_section)

        if self.i_step and self.i_step < IntegerInterval.get_null():
            # (TODO - this should be easy to handle but needs testing)
            raise Exception(
                "ERROR, negative intervals not supported yet: %s" %
                self.i_step
            )

        if self.i_step and self.p_start < self.p_context_start:
            # start from first point >= context start
            remainder = (
                int(self.p_context_start - self.p_start) % int(self.i_step))
            self.p_start = self.p_context_start + IntegerInterval(remainder)
            # if i_step is None here, points will just be None (out of bounds)

        if (self.i_step and self.p_stop and self.p_context_stop and
                self.p_stop > self.p_context_stop):
            # stop at first point <= context stop
            remainder = (
                int(self.p_context_stop - self.p_start) % int(self.i_step))
            self.p_stop = (
                self.p_context_stop - self.i_step +
                IntegerInterval(remainder)
            )
            # if i_step is None here, points will just be None (out of bounds)

    def get_interval(self):
        """Return the cycling interval of this sequence."""
        # interval may be None (a one-off sequence)
        return self.i_step

    def get_offset(self):
        """Deprecated: return the offset used for this sequence."""
        return self.i_offset

    def set_offset(self, i_offset):
        """Deprecated: alter state to offset the entire sequence."""
        if not i_offset.value:
            # no offset
            return
        if not self.i_step:
            # this is a one-off sequence
            self.p_start += i_offset
            self.p_stop += i_offset
            if self.p_start < self.p_context_start:
                self.p_start = self.p_stop = None
            return
        if not int(i_offset) % int(self.i_step):
            # offset is a multiple of step
            return
        # shift to 0 < offset < interval
        i_offset = IntegerInterval(int(i_offset) % int(self.i_step))
        self.i_offset = i_offset
        self.p_start += i_offset  # can be negative
        if self.p_start < self.p_context_start:
            self.p_start += self.i_step
        self.p_stop += i_offset
        if self.p_stop > self.p_context_stop:
            self.p_stop -= self.i_step

    def is_on_sequence(self, point):
        """Is point on-sequence, disregarding bounds?"""
        if self.i_step:
            return int(point - self.p_start) % int(self.i_step) == 0
        else:
            return point == self.p_start

    def _get_point_in_bounds(self, point):
        """Return point, or None if out of bounds."""
        if point >= self.p_start and point <= self.p_stop:
            return point
        else:
            return None

    def is_valid(self, point):
        """Is point on-sequence and in-bounds?"""
        return self.is_on_sequence(point) and \
            point >= self.p_start and point <= self.p_stop

    def get_prev_point(self, point):
        """Return the previous point < point, or None if out of bounds."""
        # Only used in computing special sequential task prerequisites.
        if not self.i_step:
            # implies a one-off task was declared sequential
            # TODO - check this results in sensible behaviour
            return None
        i = int(point - self.p_start) % int(self.i_step)
        if i:
            prev_point = point - IntegerInterval(str(i))
        else:
            prev_point = point - self.i_step
        return self._get_point_in_bounds(prev_point)

    def get_nearest_prev_point(self, point):
        """Return the largest point < some arbitrary point."""
        if self.is_on_sequence(point):
            return self.get_prev_point(point)
        sequence_point = self._get_point_in_bounds(self.p_start)
        prev_point = None
        while sequence_point is not None:
            if sequence_point > point:
                # Technically, >=, but we already test for this above.
                break
            prev_point = sequence_point
            sequence_point = self.get_next_point(sequence_point)
        return prev_point

    def get_next_point(self, point):
        """Return the next point > point, or None if out of bounds."""
        if not self.i_step:
            # this is a one-off sequence
            # TODO - is this needed? if so, check it gives sensible behaviour
            if point < self.p_start:
                return self.p_start
            else:
                return None
        i = int(point - self.p_start) % int(self.i_step)
        next_point = point + self.i_step - IntegerInterval(i)
        return self._get_point_in_bounds(next_point)

    def get_next_point_on_sequence(self, point):
        """Return the next point > point assuming that point is on-sequence,
        or None if out of bounds."""
        # This can be used when working with a single sequence.
        if not self.i_step:
            return None
        next_point = point + self.i_step
        return self._get_point_in_bounds(next_point)

    def get_first_point(self, point):
        """Return the first point >= to point, or None if out of bounds."""
        # Used to find the first point >= suite initial cycle point.
        if point <= self.p_start:
            point = self._get_point_in_bounds(self.p_start)
        elif self.is_on_sequence(point):
            point = self._get_point_in_bounds(point)
        else:
            point = self.get_next_point(point)
        return point

<<<<<<< HEAD
    def get_start_point( self ):
        """Return the first point in this sequence, or None."""
        return self.p_start

    def get_stop_point( self ):
=======
    def get_stop_point(self):
>>>>>>> 0d31f54b
        """Return the last point in this sequence, or None if unbounded."""
        return self.p_stop

    def __eq__(self, other):
        # Return True if other (sequence) is equal to self.
        if self.i_step and not other.i_step or \
                not self.i_step and other.i_step:
            return False
        else:
            return self.i_step == other.i_step and \
                self.p_start == other.p_start and \
                self.p_stop == other.p_stop


def init_from_cfg(cfg):
    """Placeholder function required by all cycling modules."""
    pass


<<<<<<< HEAD
def get_point_relative(offset_string, base_point):
    """Create a point from offset_string applied to base_point."""
    # TODO ISO: needs to be done somehow? Is it meaningful?
    return base_point + IntegerInterval(offset_string)


if __name__ == '__main__':
=======
def test():
    """Run some simple tests for integer cycling."""
    sequence = IntegerSequence('R/1/P3', 1, 10)
    #sequence = IntegerSequence('R/c2/P2', 1, 10)
    #sequence = IntegerSequence('R2/c2/P2', 1, 10)
    #sequence = IntegerSequence('R2/c4/c6', 1, 10)
    #sequence = IntegerSequence('R2/P2/c6', 1, 10)
>>>>>>> 0d31f54b

    sequence.set_offset(IntegerInterval('4'))

    start = sequence.p_start
    stop = sequence.p_stop

    point = start
    while point and stop and point <= stop:
        print ' + ' + str(point)
        point = sequence.get_next_point(point)
    print

    point = stop
    while point and start and point >= start:
        print ' + ' + str(point)
        point = sequence.get_prev_point(point)

    print
    sequence1 = IntegerSequence('R/c1/P1', 1, 10)
    sequence2 = IntegerSequence('R/c1/P1', 1, 10)
    print sequence1 == sequence2
    sequence2.set_offset(IntegerInterval('-2'))
    print sequence1 == sequence2


if __name__ == '__main__':
    test()<|MERGE_RESOLUTION|>--- conflicted
+++ resolved
@@ -411,15 +411,11 @@
             point = self.get_next_point(point)
         return point
 
-<<<<<<< HEAD
     def get_start_point( self ):
         """Return the first point in this sequence, or None."""
         return self.p_start
 
-    def get_stop_point( self ):
-=======
     def get_stop_point(self):
->>>>>>> 0d31f54b
         """Return the last point in this sequence, or None if unbounded."""
         return self.p_stop
 
@@ -438,16 +434,12 @@
     """Placeholder function required by all cycling modules."""
     pass
 
-
-<<<<<<< HEAD
 def get_point_relative(offset_string, base_point):
     """Create a point from offset_string applied to base_point."""
     # TODO ISO: needs to be done somehow? Is it meaningful?
     return base_point + IntegerInterval(offset_string)
 
 
-if __name__ == '__main__':
-=======
 def test():
     """Run some simple tests for integer cycling."""
     sequence = IntegerSequence('R/1/P3', 1, 10)
@@ -455,7 +447,6 @@
     #sequence = IntegerSequence('R2/c2/P2', 1, 10)
     #sequence = IntegerSequence('R2/c4/c6', 1, 10)
     #sequence = IntegerSequence('R2/P2/c6', 1, 10)
->>>>>>> 0d31f54b
 
     sequence.set_offset(IntegerInterval('4'))
 
