#!/usr/bin/env python

#C: THIS FILE IS PART OF THE CYLC SUITE ENGINE.
#C: Copyright (C) 2008-2014 Hilary Oliver, NIWA
#C:
#C: This program is free software: you can redistribute it and/or modify
#C: it under the terms of the GNU General Public License as published by
#C: the Free Software Foundation, either version 3 of the License, or
#C: (at your option) any later version.
#C:
#C: This program is distributed in the hope that it will be useful,
#C: but WITHOUT ANY WARRANTY; without even the implied warranty of
#C: MERCHANTABILITY or FITNESS FOR A PARTICULAR PURPOSE.  See the
#C: GNU General Public License for more details.
#C:
#C: You should have received a copy of the GNU General Public License
#C: along with this program.  If not, see <http://www.gnu.org/licenses/>.

import re, os, sys
import taskdef
from cylc.cfgspec.suite import get_suitecfg
from cylc.cycling.loader import (get_point,
                                 get_interval, get_interval_cls,
                                 get_sequence, get_sequence_cls,
                                 init_cyclers, INTEGER_CYCLING_TYPE,
                                 ISO8601_CYCLING_TYPE,
<<<<<<< HEAD
                                 get_backwards_compat_mode)
=======
                                 get_backwards_compatibility_mode)
from isodatetime.data import Calendar
>>>>>>> 8c908cdf
from envvar import check_varnames, expandvars
from copy import deepcopy, copy
from output import outputx
from graphnode import graphnode, GraphNodeError
from print_tree import print_tree
from prerequisites.conditionals import TriggerExpressionError
from regpath import RegPath
from trigger import triggerx
from parsec.util import replicate, pdeepcopy
import TaskID
from C3MRO import C3
from parsec.OrderedDict import OrderedDict
import flags

"""
Parse and validate the suite definition file, do some consistency
checking, then construct task proxy objects and graph structures.
"""

AUTO_RUNAHEAD_FACTOR = 2  # Factor to apply to the minimum cycling interval.
CLOCK_OFFSET_RE = re.compile('(\w+)\s*\(\s*([-+]*\s*[\d.]+)\s*\)')
NUM_RUNAHEAD_SEQ_POINTS = 5  # Number of cycle points to look at per sequence.
TRIGGER_TYPES = [ 'submit', 'submit-fail', 'start', 'succeed', 'fail', 'finish' ]

try:
    import graphing
except ImportError:
    graphing_disabled = True
else:
    graphing_disabled = False


class Replacement(object):
    """A class to remember match group information in re.sub() calls"""
    def __init__(self, replacement):
        self.replacement = replacement
        self.substitutions = []
        self.match_groups = []

    def __call__(self, match):
        matched = match.group(0)
        replaced = match.expand(self.replacement)
        self.substitutions.append((matched, replaced))
        self.match_groups.append( match.groups() )
        return replaced


class SuiteConfigError( Exception ):
    """
    Attributes:
        message - what the problem is.
        TODO - element - config element causing the problem
    """
    def __init__( self, msg ):
        self.msg = msg
    def __str__( self ):
        return repr(self.msg)

class TaskNotDefinedError( SuiteConfigError ):
    pass

# TODO: separate config for run and non-run purposes?

class config( object ):
    def __init__( self, suite, fpath, template_vars=[],
            template_vars_file=None, owner=None, run_mode='live',
            validation=False, strict=False, collapsed=[],
            cli_start_string=None, is_restart=False, is_reload=False,
            write_proc=True ):

        self.suite = suite  # suite name
        self.fpath = fpath  # suite definition
        self.fdir  = os.path.dirname(fpath)
        self.owner = owner
        self.run_mode = run_mode
        self.strict = strict
        self.naked_dummy_tasks = []
        self.edges = []
        self.taskdefs = {}
        self.validation = validation
        self._cli_start_string = cli_start_string
        self.is_restart = is_restart
        self.first_graph = True
        self.clock_offsets = {}
        self.suite_polling_tasks = {}
        self.triggering_families = []

        self.cycling_tasks = []

        self.sequences = []
        self.actual_first_point = None

        self.custom_runahead_limit = None
        self.max_num_active_cycle_points = None

        # runtime hierarchy dicts keyed by namespace name:
        self.runtime = {
                # lists of parent namespaces
                'parents' : {},
                # lists of C3-linearized ancestor namespaces
                'linearized ancestors' : {},
                # lists of first-parent ancestor namepaces
                'first-parent ancestors' : {},
                # lists of all descendant namespaces
                # (not including the final tasks)
                'descendants' : {},
                # lists of all descendant namespaces from the first-parent hierarchy
                # (first parents are collapsible in suite visualization)
                'first-parent descendants' : {},
                }
        # tasks
        self.leaves = []
        # one up from root
        self.feet = []

        # parse, upgrade, validate the suite, but don't expand with default items
        self.pcfg = get_suitecfg( fpath, force=is_reload,
                tvars=template_vars, tvars_file=template_vars_file,
                write_proc=write_proc )
        self.cfg = self.pcfg.get(sparse=True)

        if self._cli_start_string is not None:
            self.cfg['scheduling']['initial cycle point'] = (
                self._cli_start_string)

        if 'cycling mode' not in self.cfg['scheduling']:
            # Auto-detect integer cycling for pure async graph suites.
            dependency_map = self.cfg.get('scheduling', {}).get(
                'dependencies', {})
            if dependency_map.get('graph'):
                # There is an async graph setting.
                # If it is by itself, it is integer shorthand.
                # If there are cycling graphs as well, it is handled as
                # backwards-compatiblity for mixed-async suites.
                just_has_async_graph = True
                for item, value in dependency_map.items():
                    if item != 'graph' and value.get('graph'):
                        just_has_async_graph = False
                        break
                if just_has_async_graph:
                    # There aren't any other graphs, so set integer cycling.
                    self.cfg['scheduling']['cycling mode'] = (
                        INTEGER_CYCLING_TYPE
                    )
                    if 'initial cycle point' not in self.cfg['scheduling']:
                        self.cfg['scheduling']['initial cycle point'] = "1"
                    if 'final cycle point' not in self.cfg['scheduling']:
                        self.cfg['scheduling']['final cycle point'] = "1"

        # allow test suites with no [runtime]:
        if 'runtime' not in self.cfg:
            self.cfg['runtime'] = {}

        if 'root' not in self.cfg['runtime']:
            self.cfg['runtime']['root'] = {}

        self.ns_defn_order = self.cfg['runtime'].keys()

        if flags.verbose:
            print "Expanding [runtime] name lists"
        # If a runtime section heading is a list of names then the
        # subsequent config applies to each member.
        for item in self.cfg['runtime'].keys():
            if re.search( ',', item ):
                # list of task names
                # remove trailing commas and spaces
                tmp = item.rstrip(', ')
                task_names = re.split(' *, *', tmp )
            else:
                # a single task name
                continue
            # generate task configuration for each list member
            for name in task_names:
                self.cfg['runtime'][name] = pdeepcopy( self.cfg['runtime'][item] )
            # delete the original multi-task section
            del self.cfg['runtime'][item]
            # replace in the definition order list too (TODO - not nec. after #829?)
            i = self.ns_defn_order.index(item)
            self.ns_defn_order.remove(item)
            self.ns_defn_order[i:i] = task_names

        # check var names before inheritance to avoid repetition
        self.check_env_names()

        # do sparse inheritance
        self.compute_family_tree()
        self.compute_inheritance()

        #self.print_inheritance() # (debugging)

        # filter task environment variables after inheritance
        self.filter_env()

        # now expand with defaults
        self.cfg = self.pcfg.get( sparse=False )

        # after the call to init_cyclers, we can start getting proper points.
        init_cyclers(self.cfg)

        if self.cfg['scheduling']['initial cycle point'] is not None:
            initial_point = get_point(
                self.cfg['scheduling']['initial cycle point']).standardise()
            self.cfg['scheduling']['initial cycle point'] = str(initial_point)

        if self.cfg['scheduling']['final cycle point'] is not None:
            final_point = get_point(
                self.cfg['scheduling']['final cycle point']).standardise()
            self.cfg['scheduling']['final cycle point'] = str(final_point)

        self.cli_start_point = get_point(self._cli_start_string)
        if self.cli_start_point is not None:
            self.cli_start_point.standardise()

        flags.backwards_compat_cycling = (
            get_backwards_compat_mode())

        # [special tasks]: parse clock-offsets, and replace families with members
        if flags.verbose:
            print "Parsing [special tasks]"
        for type in self.cfg['scheduling']['special tasks']:
            result = copy( self.cfg['scheduling']['special tasks'][type] )
            for item in self.cfg['scheduling']['special tasks'][type]:
                if type != 'clock-triggered':
                    name = item
                    extn = ''
                else:
                    m = re.match( CLOCK_OFFSET_RE, item )
                    if m:
                        if (self.cfg['scheduling']['cycling mode'] !=
                                Calendar.MODE_GREGORIAN):
                            raise SuiteConfigError(
                                "ERROR: clock-triggered tasks require " +
                                "[scheduling]cycling mode=%s" %
                                Calendar.MODE_GREGORIAN
                            )
                        name, offset = m.groups()
                        try:
                            float( offset )
                        except ValueError:
                            raise SuiteConfigError, "ERROR: Illegal clock-triggered task spec: " + item
                        extn = '(' + offset + ')'
                    else:
                        raise SuiteConfigError, "ERROR: Illegal clock-triggered task spec: " + item
                if name in self.runtime['descendants']:
                    # is a family
                    result.remove( item )
                    for member in self.runtime['descendants'][name]:
                        if member in self.runtime['descendants']:
                            # is a sub-family
                            continue
                        result.append( member + extn )
                        if type == 'clock-triggered':
                            self.clock_offsets[ member ] = float( offset )
                elif type == 'clock-triggered':
                    self.clock_offsets[ name ] = float( offset )
            self.cfg['scheduling']['special tasks'][type] = result

        self.collapsed_families_rc = self.cfg['visualization']['collapsed families']
        if is_reload:
            # on suite reload retain an existing state of collapse
            # (used by the "cylc graph" viewer)
            self.closed_families = collapsed
            fromrc = False
        else:
            self.closed_families = self.collapsed_families_rc
            fromrc = True
        for cfam in self.closed_families:
            if cfam not in self.runtime['descendants']:
                self.closed_families.remove( cfam )
                if fromrc and flags.verbose:
                    print >> sys.stderr, 'WARNING, [visualization][collapsed families]: family ' + cfam + ' not defined'

        # check for run mode override at suite level
        if self.cfg['cylc']['force run mode']:
            self.run_mode = self.cfg['cylc']['force run mode']

        self.process_directories()

        self.load_graph()

        if not self.graph_found:
            raise SuiteConfigError, 'No suite dependency graph defined.'

        self.compute_runahead_limits()

        self.configure_queues()

        # Warn or abort (if --strict) if naked dummy tasks (no runtime
        # section) are found in graph or queue config.
        if len( self.naked_dummy_tasks ) > 0:
            if self.strict or flags.verbose:
                print >> sys.stderr, 'WARNING: naked dummy tasks detected (no entry under [runtime]):'
                for ndt in self.naked_dummy_tasks:
                    print >> sys.stderr, '  +', ndt
            if self.strict:
                raise SuiteConfigError, 'ERROR: strict validation fails naked dummy tasks'

        if self.validation:
            self.check_tasks()

        # initial and final cycles for visualization
        vict = self.cfg['visualization']['initial cycle point'] or \
                str(self.get_actual_first_point(
                        self.cfg['scheduling']['initial cycle point']))
        self.cfg['visualization']['initial cycle point'] = vict

        vict_rh = None
        v_runahead_limit = (
            self.custom_runahead_limit or self.minimum_runahead_limit)
        if vict and v_runahead_limit:
            vict_rh = str( get_point( vict ) + v_runahead_limit )
        
        vfct = self.cfg['visualization']['final cycle point'] or vict_rh or vict
        self.cfg['visualization']['final cycle point'] = vfct

        ngs = self.cfg['visualization']['node groups']

        # If any existing node group member is a family, include its descendants too.
        replace = {}
        for ng, mems in ngs.items():
            replace[ng] = []
            for mem in mems:
                replace[ng] += [mem]
                if mem in self.runtime['descendants']:
                    replace[ng] += self.runtime['descendants'][mem]
        for ng in replace:
            ngs[ng] = replace[ng]

        # Define family node groups automatically so that family and
        # member nodes can be styled together using the family name.
        # Users can override this for individual nodes or sub-groups.
        for fam in self.runtime['descendants']:
            if fam not in ngs:
                ngs[fam] = [fam] + self.runtime['descendants'][fam]

        if flags.verbose:
            print "Checking [visualization] node attributes"
            # 1. node groups should contain valid namespace names
            nspaces = self.cfg['runtime'].keys()
            bad = {}
            for ng,mems in ngs.items():
                n_bad = []
                for m in mems:
                    if m not in nspaces:
                        n_bad.append(m)
                if n_bad:
                    bad[ng] = n_bad
            if bad:
                print >> sys.stderr, "  WARNING: undefined node group members"
                for ng,mems in bad.items():
                    print >> sys.stderr, " + " + ng + ":", ','.join(mems)

            # 2. node attributes must refer to node groups or namespaces
            bad = []
            for na in self.cfg['visualization']['node attributes']:
                if na not in ngs and na not in nspaces:
                    bad.append(na)
            if bad:
                print >> sys.stderr, "  WARNING: undefined node attribute targets"
                for na in bad:
                    print >> sys.stderr, " + " + na

        # (Note that we're retaining 'default node attributes' even
        # though this could now be achieved by styling the root family,
        # because putting default attributes for root in the suite.rc spec
        # results in root appearing last in the ordered dict of node
        # names, so it overrides the styling for lesser groups and
        # nodes, whereas the reverse is needed - fixing this would
        # require reordering task_attr in lib/cylc/graphing.py).

        self.leaves = self.get_task_name_list()
        for ns, ancestors in self.runtime['first-parent ancestors'].items():
            try:
                foot = ancestors[-2] # one back from 'root'
            except IndexError:
                pass
            else:
                if foot not in self.feet:
                    self.feet.append(foot)

    def check_env_names( self ):
        # check for illegal environment variable names
         bad = {}
         for label in self.cfg['runtime']:
             res = []
             if 'environment' in self.cfg['runtime'][label]:
                 res = check_varnames( self.cfg['runtime'][label]['environment'] )
             if res:
                 bad[label] = res
         if bad:
             print >> sys.stderr, "ERROR, bad env variable names:"
             for label, vars in bad.items():
                 print >> sys.stderr, 'Namespace:', label
                 for var in vars:
                     print >> sys.stderr, "  ", var
             raise SuiteConfigError("Illegal env variable name(s) detected" )

    def filter_env( self ):
        # filter environment variables after sparse inheritance
        for name, ns in self.cfg['runtime'].items():
            try:
                oenv = ns['environment']
            except KeyError:
                # no environment to filter
                continue

            try:
                fincl = ns['environment filter']['include']
            except KeyError:
                # empty include-filter means include all
                fincl = []

            try:
                fexcl = ns['environment filter']['exclude']
            except KeyError:
                # empty exclude-filter means exclude none
                fexcl = []

            if not fincl and not fexcl:
                # no filtering to do
                continue

            nenv = OrderedDict()
            for key, val in oenv.items():
                if ( not fincl or key in fincl ) and key not in fexcl:
                    nenv[key] = val
            ns['environment'] = nenv

    def compute_family_tree( self ):
        first_parents = {}
        demoted = {}
        for name in self.cfg['runtime']:
            if name == 'root':
                self.runtime['parents'][name] = []
                first_parents[name] = []
                continue
            # get declared parents, with implicit inheritance from root.
            pts = self.cfg['runtime'][name].get( 'inherit', ['root'] )
            for p in pts:
                if p == "None":
                    # see just below
                    continue
                if p not in self.cfg['runtime']:
                    raise SuiteConfigError, "ERROR, undefined parent for " + name +": " + p
            if pts[0] == "None":
                if len(pts) == 1:
                    raise SuiteConfigError, "ERROR: null parentage for " + name
                demoted[name] = pts[1]
                pts = pts[1:]
                first_parents[name] = ['root']
            else:
                first_parents[name] = [ pts[0] ]
            self.runtime['parents'][name] = pts

        if flags.verbose and demoted:
            print "First parent(s) demoted to secondary:"
            for n,p in demoted.items():
                print " +", p, "as parent of '" + n + "'"

        c3 = C3( self.runtime['parents'] )
        c3_single = C3( first_parents )

        for name in self.cfg['runtime']:
            self.runtime['linearized ancestors'][name] = c3.mro(name)
            self.runtime['first-parent ancestors'][name] = c3_single.mro(name)

        for name in self.cfg['runtime']:
            ancestors = self.runtime['linearized ancestors'][name]
            for p in ancestors[1:]:
                if p not in self.runtime['descendants']:
                    self.runtime['descendants'][p] = []
                if name not in self.runtime['descendants'][p]:
                    self.runtime['descendants'][p].append(name)
            first_ancestors = self.runtime['first-parent ancestors'][name]
            for p in first_ancestors[1:]:
                if p not in self.runtime['first-parent descendants']:
                    self.runtime['first-parent descendants'][p] = []
                if name not in self.runtime['first-parent descendants'][p]:
                    self.runtime['first-parent descendants'][p].append(name)

        #for name in self.cfg['runtime']:
        #    print name, self.runtime['linearized ancestors'][name]

    def compute_inheritance( self, use_simple_method=True ):
        if flags.verbose:
            print "Parsing the runtime namespace hierarchy"

        results = {}
        n_reps = 0

        already_done = {} # to store already computed namespaces by mro

        for ns in self.cfg['runtime']:
            # for each namespace ...

            hierarchy = copy(self.runtime['linearized ancestors'][ns])
            hierarchy.reverse()

            result = {}

            if use_simple_method:
                # Go up the linearized MRO from root, replicating or
                # overriding each namespace element as we go.
                for name in hierarchy:
                    replicate( result, self.cfg['runtime'][name] )
                    n_reps += 1

            else:
                # As for the simple method, but store the result of each
                # completed MRO (full or partial) as we go, and re-use
                # these wherever possible. This ought to be a lot more
                # efficient for big namespaces (e.g. lots of environment
                # variables) in deep hiearchies, but results may vary...
                prev_shortcut = False
                mro = []
                for name in hierarchy:
                    mro.append(name)
                    i_mro = '*'.join(mro)
                    if i_mro in already_done:
                        ad_result = already_done[i_mro]
                        prev_shortcut = True
                    else:
                        if prev_shortcut:
                            prev_shortcut = False
                            # copy ad_result (to avoid altering already_done)
                            result = {}
                            replicate(result,ad_result) # ...and use stored
                            n_reps += 1
                        # override name content into tmp
                        replicate( result, self.cfg['runtime'][name] )
                        n_reps += 1
                        # record this mro as already done
                        already_done[i_mro] = result

            results[ns] = result

        # replace pre-inheritance namespaces with the post-inheritance result
        self.cfg['runtime'] = results

        # uncomment this to compare the simple and efficient methods
        # print '  Number of namespace replications:', n_reps

    def print_inheritance(self):
        # (use for debugging)
        for foo in self.runtime:
            print '  ', foo
            for item, val in self.runtime[foo].items():
                print '  ', '  ', item, val

    def compute_runahead_limits( self ):
        """Extract the custom and the minimum runahead limits."""

        self.max_num_active_cycle_points = self.cfg['scheduling'][
            'max active cycle points']

        limit = self.cfg['scheduling']['runahead limit']
        if (limit is not None and limit.isdigit() and
                get_interval_cls().get_null().TYPE == ISO8601_CYCLING_TYPE):
            # Backwards-compatibility for raw number of hours.
            limit = "PT%sH" % limit

        # The custom runahead limit is None if not user-configured.
        self.custom_runahead_limit = get_interval(limit)

        # Find the minimum runahead limit necessary for any future triggers.
        self.minimum_runahead_limit = None

        offsets = set()
        for name, taskdef in self.taskdefs.items():
            if taskdef.min_intercycle_offset:
                offsets.add(taskdef.min_intercycle_offset)

        if offsets:
            min_offset = min(offsets)
            if min_offset < get_interval_cls().get_null():
                # A negative offset comes from future triggering.
                self.minimum_runahead_limit = abs(min_offset)
                if (self.custom_runahead_limit is not None and
                        self.custom_runahead_limit <
                        self.minimum_runahead_limit):
                    print >> sys.stderr, (
                        '  WARNING, custom runahead limit of %s is less than '
                        'future triggering offset %s: suite may stall.' %
                        (self.custom_runahead_limit,
                         self.minimum_runahead_limit)
                    )

    def get_custom_runahead_limit( self ):
        """Return the custom runahead limit (may be None)."""
        return self.custom_runahead_limit

    def get_max_num_active_cycle_points( self ):
        """Return the maximum allowed number of pool cycle points."""
        return self.max_num_active_cycle_points

    def get_minimum_runahead_limit( self ):
        """Return the minimum runahead limit to apply."""
        return self.minimum_runahead_limit

    def get_config( self, args, sparse=False ):
        return self.pcfg.get( args, sparse )

    def adopt_orphans( self, orphans ):
        # Called by the scheduler after reloading the suite definition
        # at run time and finding any live task proxies whose
        # definitions have been removed from the suite. Keep them
        # in the default queue and under the root family, until they
        # run their course and disappear.
        queues = self.cfg['scheduling']['queues']
        for orphan in orphans:
            self.runtime['linearized ancestors'][orphan] = [ orphan, 'root' ]
            queues['default']['members'].append( orphan )

    def configure_queues( self ):
        """ Replace family names with members, in internal queues,
         and remove assigned members from the default queue. """

        if flags.verbose:
            print "Configuring internal queues"

        # NOTE: this method modifies the parsed config dict itself.

        queues = self.cfg['scheduling']['queues']
        # add all tasks to the default queue
        queues['default']['members'] = self.get_task_name_list()
        #print 'INITIAL default', queues['default']['members']
        for queue in queues:
            if queue == 'default':
                continue
            # assign tasks to queue and remove them from default
            qmembers = []
            for qmember in queues[queue]['members']:
                if qmember in self.runtime['descendants']:
                    # qmember is a family so replace it with member tasks. Note that
                    # self.runtime['descendants'][fam] includes sub-families too.
                    for fmem in self.runtime['descendants'][qmember]:
                        if qmember not in qmembers:
                            try:
                                queues['default']['members'].remove( fmem )
                            except ValueError:
                                # no need to check for naked dummy tasks here as
                                # families are defined by runtime entries.
                                if flags.verbose and fmem not in self.runtime['descendants']:
                                    # family members that are themselves families should be ignored as we only need tasks in the queues.
                                    print >> sys.stderr, '  WARNING, queue ' + queue + ': ignoring ' + fmem + ' of family ' + qmember + ' (task not used in the graph)'
                            else:
                                qmembers.append( fmem )
                else:
                    # qmember is a task
                    if qmember not in qmembers:
                        try:
                            queues['default']['members'].remove( qmember )
                        except ValueError:
                            if flags.verbose:
                                print >> sys.stderr, '  WARNING, queue ' + queue + ': ignoring ' + qmember + ' (task not used in the graph)'
                            if qmember not in self.cfg['runtime']:
                                self.naked_dummy_tasks.append( qmember )
                        else:
                            qmembers.append(qmember)
            queues[queue]['members'] = qmembers
        if flags.verbose:
            if len( queues.keys() ) > 1:
                for queue in queues:
                    print "  +", queue, queues[queue]['members']
            else:
                print " + All tasks assigned to the 'default' queue"

    def get_parent_lists( self ):
        return self.runtime['parents']

    def get_first_parent_ancestors( self, pruned=False ):
        if pruned:
            # prune non-task namespaces from ancestors dict
            pruned_ancestors = {}
            for key,val in self.runtime['first-parent ancestors'].items():
                if key not in self.taskdefs:
                    continue
                pruned_ancestors[key] = val
            return pruned_ancestors
        else:
            return self.runtime['first-parent ancestors']

    def get_linearized_ancestors( self ):
        return self.runtime['linearized ancestors']

    def get_first_parent_descendants( self ):
        return self.runtime['first-parent descendants']

    def define_inheritance_tree( self, tree, hierarchy, titles=False ):
        # combine inheritance hierarchies into a tree structure.
        for rt in hierarchy:
            hier = copy(hierarchy[rt])
            hier.reverse()
            foo = tree
            for item in hier:
                if item not in foo:
                    foo[item] = {}
                foo = foo[item]

    def add_tree_titles( self, tree ):
        for key,val in tree.items():
            if val == {}:
                if 'title' in self.cfg['runtime'][key]:
                    tree[key] = self.cfg['runtime'][key]['title']
                else:
                    tree[key] = 'No title provided'
            elif isinstance(val, dict):
                self.add_tree_titles( val )

    def get_namespace_list( self, which ):
        names = []
        if which == 'graphed tasks':
            # tasks used only in the graph
            names = self.taskdefs.keys()
        elif which == 'all namespaces':
            # all namespaces
            names = self.cfg['runtime'].keys()
        elif which == 'all tasks':
            for ns in self.cfg['runtime']:
                if ns not in self.runtime['descendants']:
                    # tasks have no descendants
                    names.append( ns )
        result = {}
        for ns in names:
            if 'title' in self.cfg['runtime'][ns]:
                # the runtime dict is sparse at this stage.
                result[ns] = self.cfg['runtime'][ns]['title']
            else:
                # no need to flesh out the full runtime just for title
                result[ns] = "No title provided"

        return result

    def get_mro( self, ns ):
        try:
            mro = self.runtime['linearized ancestors'][ns]
        except KeyError:
            mro = ["ERROR: no such namespace: " + ns ]
        return mro

    def print_first_parent_tree( self, pretty=False, titles=False ):
        # find task namespaces (no descendants)
        tasks = []
        for ns in self.cfg['runtime']:
            if ns not in self.runtime['descendants']:
                tasks.append(ns)

        pruned_ancestors = self.get_first_parent_ancestors( pruned=True )
        tree = {}
        self.define_inheritance_tree( tree, pruned_ancestors, titles=titles )
        padding = ''
        if titles:
            self.add_tree_titles(tree)
            # compute pre-title padding
            maxlen = 0
            for ns in pruned_ancestors:
                items = copy(pruned_ancestors[ns])
                items.reverse()
                for i in range(0,len(items)):
                    tmp = 2*i + 1 + len(items[i])
                    if i == 0:
                        tmp -= 1
                    if tmp > maxlen:
                        maxlen = tmp
            padding = maxlen * ' '

        print_tree( tree, padding=padding, use_unicode=pretty )

    def process_directories(self):
        os.environ['CYLC_SUITE_NAME'] = self.suite
        os.environ['CYLC_SUITE_REG_PATH'] = RegPath( self.suite ).get_fpath()
        os.environ['CYLC_SUITE_DEF_PATH'] = self.fdir

    def set_trigger( self, task_name, right, output_name=None, offset=None,
                     cycle_point=None, suicide=False, base_interval=None ):
        trig = triggerx(task_name)
        trig.set_suicide(suicide)
        if output_name:
            try:
                # check for internal outputs
                trig.set_special( self.cfg['runtime'][task_name]['outputs'][output_name],
                                  base_interval=base_interval )
            except KeyError:
                # There is no matching output defined under the task runtime section
                if output_name == 'submit':
                    # OK, task:submit
                    trig.set_type('submitted' )
                elif output_name == 'submit-fail':
                    # OK, task:submit-fail
                    trig.set_type('submit-failed' )
                elif output_name == 'fail':
                    # OK, task:fail
                    trig.set_type('failed' )
                elif output_name == 'start':
                    # OK, task:start
                    trig.set_type('started')
                elif output_name == 'succeed':
                    # OK, task:succeed
                    trig.set_type('succeeded')
                else:
                    # ERROR
                    raise SuiteConfigError, "ERROR: '" + task_name + "' does not define output '" + output_name  + "'"
            else:
                # There is a matching output defined under the task runtime section
                if self.run_mode != 'live':
                    # Ignore internal outputs: dummy tasks will not report them finished.
                    return None
        else:
            # default: task succeeded
            trig.set_type( 'succeeded' )

        if offset:
            trig.set_offset( str(offset) ) # TODO ISO - CONSISTENT SET_OFFSET INPUT 

        if cycle_point:
            trig.set_cycle_point( cycle_point )

        if task_name in self.cycling_tasks:
            trig.set_cycling()

        return trig

    def check_tasks( self ):
        # Call after all tasks are defined.
        # ONLY IF VALIDATING THE SUITE
        # because checking conditional triggers below may be slow for
        # huge suites (several thousand tasks).
        # Note:
        #   (a) self.cfg['runtime'][name]
        #       contains the task definition sections of the suite.rc file.
        #   (b) self.taskdefs[name]
        #       contains tasks that will be used, defined by the graph.
        # Tasks (a) may be defined but not used (e.g. commented out of the graph)
        # Tasks (b) may not be defined in (a), in which case they are dummied out.

        if flags.verbose:
            print "Checking for defined tasks not used in the graph"
            for name in self.cfg['runtime']:
                if name not in self.taskdefs:
                    if name not in self.runtime['descendants']:
                        # any family triggers have have been replaced with members by now.
                        print >> sys.stderr, '  WARNING: task "' + name + '" is not used in the graph.'

        # warn if listed special tasks are not defined
        for type in self.cfg['scheduling']['special tasks']:
            for name in self.cfg['scheduling']['special tasks'][type]:
                if type == 'clock-triggered':
                    name = re.sub('\(.*\)','',name)
                elif type == 'sequential':
                    if name not in self.cycling_tasks:
                        raise SuiteConfigError, 'ERROR: sequential tasks must be cycling tasks: ' + name
                if re.search( '[^0-9a-zA-Z_]', name ):
                    raise SuiteConfigError, 'ERROR: Illegal ' + type + ' task name: ' + name
                if name not in self.taskdefs and name not in self.cfg['runtime']:
                    raise SuiteConfigError, 'ERROR: special task "' + name + '" is not defined.'

        try:
            import Pyro.constants
        except:
            print >> sys.stderr, "WARNING, INCOMPLETE VALIDATION: Pyro is not installed"
            return

        # Instantiate tasks and force evaluation of conditional trigger expressions.
        if flags.verbose:
            print "Instantiating tasks to check trigger expressions"
        for name in self.taskdefs.keys():
            type = self.taskdefs[name].type
            # TODO ISO - THIS DOES NOT GET ALL GRAPH SECTIONS:
            start_point = get_point( self.cfg['scheduling']['initial cycle point'] )
            try:
                # instantiate a task
                itask = self.taskdefs[name].get_task_class()( start_point, 'waiting', None, True, validate=True )
            except TypeError, x:
                # This should not happen as we now explicitly catch use
                # of synchronous special tasks in an asynchronous graph.
                # But in principle a clash of multiply inherited base
                # classes due to choice of "special task" modifiers
                # could cause a TypeError.
                raise SuiteConfigError('(inconsistent use of special tasks?)')
            except Exception, x:
                raise SuiteConfigError(
                    'ERROR, failed to instantiate task %s: %s' % (name, x))
            if itask.point is None:
                if flags.verbose:
                    print " + Task out of bounds for " + str(start_point) + ": " + itask.name
                continue

            # warn for purely-implicit-cycling tasks (these are deprecated).
            if itask.sequences == itask.implicit_sequences:
                print >> sys.stderr, (
                    "WARNING, " + name + ": not explicitly defined in " +
                    "dependency graphs (deprecated)"
                )

            # force trigger evaluation now
            try:
                itask.prerequisites.eval_all()
            except TriggerExpressionError, x:
                print >> sys.stderr, x
                raise SuiteConfigError, "ERROR, " + name + ": invalid trigger expression."
            except Exception, x:
                print >> sys.stderr, x
                raise SuiteConfigError, 'ERROR, ' + name + ': failed to evaluate triggers.'
            if flags.verbose:
                print "  + " + itask.id + " ok"

        # Check custom command scripting is not defined for automatic suite polling tasks
        for l_task in self.suite_polling_tasks:
            try:
                cs = self.pcfg.getcfg( sparse=True )['runtime'][l_task]['command scripting']
            except:
                pass
            else:
                if cs:
                    print cs
                    # (allow explicit blanking of inherited scripting)
                    raise SuiteConfigError( "ERROR: command scripting cannot be defined for automatic suite polling task " + l_task )


    def get_coldstart_task_list( self ):
        # TODO - automatically determine this by parsing the dependency graph?
        # For now user must define this:
        return self.cfg['scheduling']['special tasks']['cold-start']

    def get_task_name_list( self ):
        # return a list of all tasks used in the dependency graph
        return self.taskdefs.keys()

    def replace_family_triggers( self, line_in, fam, members, orig='' ):
        # Replace family trigger expressions with member trigger expressions.
        # The replacements below handle optional [T-n] cycle offsets.

        if orig and orig not in line_in:
            return line_in
        line = line_in
        paren_open = ''
        paren_close = ''
        connector = ' & '
        if orig.endswith( '-all' ):
            pass
        elif orig.endswith( '-any' ):
            connector = ' | '
            paren_open = '( '
            paren_close = ' )'
        elif orig != '':
            print >> sys.stderr, line
            raise SuiteConfigError, 'ERROR, illegal family trigger type: ' + orig
        repl = orig[:-4]

        # TODO - can we use Replacement here instead of findall and sub:
        m = re.findall( "(!){0,1}" + r"\b" + fam + r"\b(\[.*?]){0,1}" + orig, line )
        m.sort() # put empty offset '' first ...
        m.reverse() # ... then last
        for grp in m:
            exclam, foffset = grp
            if fam not in self.triggering_families:
                self.triggering_families.append(fam)
            mems = paren_open + connector.join( [ exclam + i + foffset + repl for i in members ] ) + paren_close
            line = re.sub( exclam + r"\b" + fam + r"\b" + re.escape(foffset) + orig, mems, line )
        return line

    def process_graph_line( self, line, section, ttype, seq, offset_seq_map,
                            tasks_to_prune=None,
                            return_all_dependencies=False ):
        """Extract dependent pairs from the suite.rc dependency text.
        
        Extract dependent pairs from the suite.rc textual dependency
        graph to use in constructing graphviz graphs.

        Return a list of dependencies involving 'start-up' tasks
        (backwards compatibility) or all dependencies if
        return_all_dependencies keyword argument is True.

        line is the line of text within the 'graph' attribute of
        this dependency section.
        section is the text describing this dependency section (e.g.
        T00).
        ttype is now always 'cycling' (TODO - is not needed now)
        seq is the sequence generated from 'section' given the initial
        and final cycle point.
        offset_seq_map is a cache of seq with various offsets for
        speeding up backwards-compatible cycling.
        tasks_to_prune, if not None, is a list of tasks to remove
        from dependency expressions (backwards compatibility for
        start-up tasks and async graph tasks).
        return_all_dependencies, if True, indicates that all
        dependencies between tasks in this graph should be returned.
        Otherwise, just return tasks_to_prune dependencies, if any.

        'A => B => C'    : [A => B], [B => C]
        'A & B => C'     : [A => C], [B => C]
        'A => C & D'     : [A => C], [A => D]
        'A & B => C & D' : [A => C], [A => D], [B => C], [B => D]

        '&' groups aren't really "conditional expressions"; they're
        equivalent to adding another line:
        'A & B => C'
        is the same as:
        'A => C' and 'B => C'

        An 'or' on the right side is an ERROR:
        'A = > B | C' # ?!

        """

        if tasks_to_prune is None:
            tasks_to_prune = []

        orig_line = line

        ## SYNONYMS FOR TRIGGER-TYPES, e.g. 'fail' = 'failure' = 'failed' (NOT USED)
        ## we can replace synonyms here with the standard type designator:
        # line = re.sub( r':succe(ss|ed|eded){0,1}\b', '', line )
        # line = re.sub( r':fail(ed|ure){0,1}\b', ':fail', line )
        # line = re.sub( r':start(ed){0,1}\b', ':start', line )
        # Replace "foo:finish(ed)" or "foo:complete(ed)" with "( foo | foo:fail )"
        # line = re.sub(  r'\b(\w+(\[.*?]){0,1}):(complete(d){0,1}|finish(ed){0,1})\b', r'( \1 | \1:fail )', line )

        # Find any dependence on other suites, record the polling target
        # info and replace with just the local task name, e.g.:
        # "foo<SUITE::TASK:fail> => bar"  becomes "foo => bar"
        # (and record that foo must automatically poll for TASK in SUITE)
        repl = Replacement( '\\1' )
        line = re.sub( '(\w+)(<([\w\.\-]+)::(\w+)(:\w+)?>)', repl, line )
        for item in repl.match_groups:
            l_task, r_all, r_suite, r_task, r_status = item
            if r_status:
                r_status = r_status[1:]
            else: # default
                r_status = 'succeed'
            self.suite_polling_tasks[ l_task ] = ( r_suite, r_task, r_status, r_all )

        # REPLACE FAMILY NAMES WITH MEMBER DEPENDENCIES
        # Sort so that longer family names get expanded first.
        # This expands e.g. FOO-BAR before FOO in FOO-BAR:succeed-all => baz.
        for fam in reversed(sorted(self.runtime['descendants'])):
            members = copy(self.runtime['descendants'][fam])
            for member in copy(members):
                # (another copy here: don't remove items from the iterating list)
                # remove family names from the member list, leave just tasks
                # (allows using higher-level family names in the graph)
                if member in self.runtime['descendants']:
                    members.remove(member)
            # Note, in the regular expressions below, the word boundary
            # marker before the time offset pattern is required to close
            # the match in the no-offset case (offset and no-offset
            # cases are being matched by the same regular expression).

            # raw strings (r'\bfoo\b') are needed to protect special
            # backslashed re markers like \b from being interpreted as
            # normal escapeded characters.

            if fam not in line:
                continue

            # Replace family triggers with member triggers
            for trig_type in TRIGGER_TYPES:
                line = self.replace_family_triggers( line, fam, members, ':'+trig_type + '-all' )
                line = self.replace_family_triggers( line, fam, members, ':'+trig_type + '-any' )

            if re.search( r"\b" + fam + r"\b:", line ):
                # fam:illegal
                print >> sys.stderr, line
                raise SuiteConfigError, 'ERROR, illegal family trigger detected'

            if re.search( r"\b" + fam + r"\b[^:].*=>", line ) or re.search( r"\b" + fam + "\s*=>$", line ):
                # plain family names are not allowed on the left of a trigger
                print >> sys.stderr, line
                raise SuiteConfigError, 'ERROR, family triggers must be qualified, e.g. ' + fam + ':succeed-all'

            # finally replace plain family names on the right of a trigger
            line = self.replace_family_triggers( line, fam, members )

        # any remaining use of '-all' or '-any' implies a family trigger
        # on a non-family task, which is illegal.
        if '-a' in line: # ('-' is not legal in task names so this gets both cases)
            print >> sys.stderr, line
            raise SuiteConfigError, "ERROR: family triggers cannot be used on non-family namespaces"

        # Replace "foo:finish" with "( foo:succeed | foo:fail )"
        line = re.sub(  r'\b(\w+(\[.*?]){0,1}):finish\b', r'( \1:succeed | \1:fail )', line )

        if flags.verbose and line != orig_line:
            print 'Graph line substitutions occurred:'
            print '  IN:', orig_line
            print '  OUT:', line

        # Split line on dependency arrows.
        tasks = re.split( '\s*=>\s*', line )
        # NOTE:  we currently use only one kind of arrow, but to use
        # several kinds we can split the string like this:
        #     tokens = re.split( '\s*(=[>x])\s*', line ) # a => b =x c
        #     tasks = tokens[0::2]                       # [a, b, c]
        #     arrow = tokens[1::2]                       # [=>, =x]

        # Check for missing task names, e.g. '=> a => => b =>; this
        # results in empty or blank strings in the list of task names.
        arrowerr = False
        for task in tasks:
            if re.match( '^\s*$', task ):
                arrowerr = True
                break
        if arrowerr:
            print >> sys.stderr, orig_line
            raise SuiteConfigError, "ERROR: missing task name in graph line?"

        # get list of pairs
        special_dependencies = []
        for i in [0] + range( 1, len(tasks)-1 ):
            lexpression = tasks[i]

            if len(tasks) == 1:
                # single node: no rhs group
                rgroup = None
                if re.search( '\|', lexpression ):
                    print >> sys.stderr, orig_line
                    raise SuiteConfigError, "ERROR: Lone node groups cannot contain OR conditionals: " + lexpression
            else:
                rgroup = tasks[i+1]

            if rgroup:
                # '|' (OR) is not allowed on the right side
                if re.search( '\|', rgroup ):
                    print >> sys.stderr, orig_line
                    raise SuiteConfigError, "ERROR: OR '|' is not legal on the right side of dependencies: " + rgroup

                # (T+/-N) offsets not allowed on the right side (as yet)
                if re.search( '\[\s*T\s*[+-]\s*\w+\s*\]', rgroup ):
                    print >> sys.stderr, orig_line
                    raise SuiteConfigError, "ERROR: time offsets are not legal on the right side of dependencies: " + rgroup

                # now split on '&' (AND) and generate corresponding pairs
                right_nodes = re.split( '\s*&\s*', rgroup )
            else:
                right_nodes = [None]

            new_right_nodes = []
            for right_node in right_nodes:
                if right_node:
                    # ignore output labels on the right (for chained
                    # tasks they are only meaningful on the left)
                    new_right_nodes.append( re.sub( ':\w+', '', right_node ))
                else:
                    # retain None's in order to handle lone nodes on the left
                    new_right_nodes.append( None )

            right_nodes = new_right_nodes

            # extract task names from lexpression
            nstr = re.sub( '[(|&)]', ' ', lexpression )
            nstr = nstr.strip()
            left_nodes = re.split( ' +', nstr )

            # detect and fail and self-dependence loops (foo => foo)
            for right_node in right_nodes:
                if right_node in left_nodes:
                    print >> sys.stderr, (
                        "Self-dependence detected in '" + right_node + "':")
                    print >> sys.stderr, "  line:", line
                    print >> sys.stderr, "  from:", orig_line
                    raise SuiteConfigError, "ERROR: self-dependence loop detected"

            for right_node in right_nodes:
                # foo => '!bar' means task bar should suicide if foo succeeds.
                suicide = False
                if right_node and right_node.startswith('!'):
                    right_name = right_node[1:]
                    suicide = True
                else:
                    right_name = right_node

                pruned_left_nodes = list(left_nodes)  # Create copy of LHS tasks.

                if ttype != 'cycling':
                    for node in left_nodes + [right_name]:
                        if not node:
                            continue
                        try:
                            node_name = graphnode(
                                node, base_interval=seq.get_interval()).name
                        except GraphNodeError, x:
                            print >> sys.stderr, orig_line
                            raise SuiteConfigError, str(x)

                if ttype == 'cycling':
                    for left_node in left_nodes:
                        try:
                            left_graph_node = graphnode(
                                left_node, base_interval=seq.get_interval())
                        except GraphNodeError, x:
                            print >> sys.stderr, orig_line
                            raise SuiteConfigError, str(x)
                        left_name = left_graph_node.name
                        left_output = left_graph_node.output  
                        if (left_name in tasks_to_prune or
                                return_all_dependencies):
                            special_dependencies.append(
                                (left_name, left_output, right_name))
                        if left_name in tasks_to_prune:
                            pruned_left_nodes.remove(left_node)

                if not self.validation and not graphing_disabled:
                    # edges not needed for validation
                    self.generate_edges( lexpression, pruned_left_nodes,
                                         right_name, ttype,
                                         seq, suicide )
                self.generate_taskdefs( orig_line, pruned_left_nodes,
                                        right_name, ttype,
                                        section, seq, offset_seq_map,
                                        seq.get_interval() )
                self.generate_triggers( lexpression, pruned_left_nodes,
                                        right_name, seq,
                                        suicide )
        return special_dependencies
            

    def generate_edges( self, lexpression, left_nodes, right, ttype, seq, suicide=False ):
        """Add nodes from this graph section to the abstract graph edges structure."""
        conditional = False
        if re.search( '\|', lexpression ):
            # plot conditional triggers differently
            conditional = True

        for left in left_nodes:
            e = graphing.edge( left, right, seq, False, suicide, conditional )
            self.edges.append(e)

    def generate_taskdefs( self, line, left_nodes, right, ttype, section, seq,
                           offset_seq_map, base_interval ):
        """Generate task definitions for nodes on a given line."""
        for node in left_nodes + [right]:
            if not node:
                # if right is None, lefts are lone nodes
                # for which we still define the taskdefs
                continue
            try:
                my_taskdef_node = graphnode( node, base_interval=base_interval )
            except GraphNodeError, x:
                print >> sys.stderr, line
                raise SuiteConfigError, str(x)

            name = my_taskdef_node.name
            offset = my_taskdef_node.offset

            if name not in self.cfg['runtime']:
                # naked dummy task, implicit inheritance from root
                self.naked_dummy_tasks.append( name )
                self.cfg['runtime'][name] = self.cfg['runtime']['root']
                if 'root' not in self.runtime['descendants']:
                    # (happens when no runtimes are defined in the suite.rc)
                    self.runtime['descendants']['root'] = []
                if 'root' not in self.runtime['first-parent descendants']:
                    # (happens when no runtimes are defined in the suite.rc)
                    self.runtime['first-parent descendants']['root'] = []
                self.runtime['parents'][name] = ['root']
                self.runtime['linearized ancestors'][name] = [name, 'root']
                self.runtime['first-parent ancestors'][name] = [name, 'root']
                self.runtime['descendants']['root'].append(name)
                self.runtime['first-parent descendants']['root'].append(name)
                self.ns_defn_order.append(name)

            # check task name legality and create the taskdef
            if name not in self.taskdefs:
                try:
                    self.taskdefs[ name ] = self.get_taskdef( name )
                except taskdef.DefinitionError, x:
                    print >> sys.stderr, line
                    raise SuiteConfigError, str(x)

            # TODO - setting type should be consolidated to get_taskdef()
            if ttype == 'cycling':
                self.taskdefs[name].cycling = True
                if name not in self.cycling_tasks:
                    self.cycling_tasks.append(name)

            if name in self.suite_polling_tasks:
                self.taskdefs[name].suite_polling_cfg = {
                        'suite'  : self.suite_polling_tasks[name][0],
                        'task'   : self.suite_polling_tasks[name][1],
                        'status' : self.suite_polling_tasks[name][2] }

            if not my_taskdef_node.is_absolute:
                if offset:
                    if flags.backwards_compat_cycling:
                        # Implicit cycling means foo[T+6] generates a +6 sequence.
                        if str(offset) in offset_seq_map:
                            seq_offset = offset_seq_map[str(offset)]
                        else:
                            seq_offset = get_sequence(
                                section,
                                self.cfg['scheduling']['initial cycle point'],
                                self.cfg['scheduling']['final cycle point']
                            )
                            seq_offset.set_offset(offset)
                            offset_seq_map[str(offset)] = seq_offset
                        self.taskdefs[name].add_sequence(
                            seq_offset, is_implicit=True)
                        if seq_offset not in self.sequences:
                            self.sequences.append(seq_offset)
                    # We don't handle implicit cycling in new-style cycling.
                else:
                    self.taskdefs[ name ].add_sequence(seq)

            if self.run_mode == 'live':
                # register any explicit internal outputs
                if 'outputs' in self.cfg['runtime'][name]:
                    for lbl,msg in self.cfg['runtime'][name]['outputs'].items():
                        outp = outputx(msg, base_interval)
                        self.taskdefs[ name ].outputs.append( outp )

    def generate_triggers( self, lexpression, left_nodes, right, seq, suicide ):
        if not right:
            # lefts are lone nodes; no more triggers to define.
            return

        base_interval = seq.get_interval()

        conditional = False
        if re.search( '\|', lexpression ):
            conditional = True
            # For single triggers or '&'-only ones, which will be the
            # vast majority, we needn't use conditional prerequisites
            # (they may be less efficient due to python eval at run time).

        ctrig = {}
        cname = {}
        for left in left_nodes:
            # (GraphNodeError checked above)
            cycle_point = None
            lnode = graphnode(left, base_interval=base_interval)
            ltaskdef = self.taskdefs[lnode.name]

            if lnode.intercycle:
                ltaskdef.intercycle = True
                if (ltaskdef.max_intercycle_offset is None or
                        lnode.offset > ltaskdef.max_intercycle_offset):
                    ltaskdef.max_intercycle_offset = lnode.offset
                if (ltaskdef.min_intercycle_offset is None or
                        lnode.offset < ltaskdef.min_intercycle_offset):
                    ltaskdef.min_intercycle_offset = lnode.offset

            if lnode.offset_is_from_ict:
                last_point = seq.get_stop_point()
                first_point = ltaskdef.ict - lnode.offset
                if first_point and last_point is not None:
                    offset = (last_point - first_point)
                    ltaskdef.max_intercycle_offset = offset
                cycle_point = first_point
            trigger = self.set_trigger( lnode.name, right, lnode.output, lnode.offset, cycle_point, suicide, seq.get_interval() )
            if not trigger:
                continue
            if not conditional:
                self.taskdefs[right].add_trigger( trigger, seq )
                continue

            # CONDITIONAL TRIGGERS
            # Use fully qualified name for the expression label
            # (task name is not unique, e.g.: "F | F:fail => G")
            label = re.sub( '[-\[\]:]', '_', left )
            label = re.sub( '\+', 'x', label ) # future triggers
            ctrig[label] = trigger
            cname[label] = lnode.name

        if not conditional:
            return

        # Replace some chars for later use in regular expressions.
        expr = re.sub( '[-\[\]:]', '_', lexpression )
        expr = re.sub( '\+', 'x', expr ) # future triggers
        self.taskdefs[right].add_conditional_trigger( ctrig, expr, seq )

    def get_actual_first_point( self, start_point ):
        # Get actual first cycle point for the suite (get all
        # sequences to adjust the putative start time upward)
        if self.actual_first_point:
            # already computed
            return self.actual_first_point
        if isinstance(start_point, basestring):
            point = get_point(start_point)
        else:
            point = start_point
        adjusted = []
        for seq in self.sequences:
            foo = seq.get_first_point( point )
            if foo:
                adjusted.append( foo )
        if len( adjusted ) > 0:
            adjusted.sort()
            self.actual_first_point = adjusted[0]
        else:
            self.actual_first_point = point
        return self.actual_first_point

    def get_graph_raw( self, start_point_string, stop_point_string, raw=False,
            group_nodes=[], ungroup_nodes=[], ungroup_recursive=False,
            group_all=False, ungroup_all=False ):
        """Convert the abstract graph edges held in self.edges (etc.) to
        actual edges for a concrete range of cycle points."""

        members = self.runtime['first-parent descendants']
        hierarchy = self.runtime['first-parent ancestors']

        if self.first_graph:
            self.first_graph = False
            if not self.collapsed_families_rc and not ungroup_all:
                # initially default to collapsing all families if
                # "[visualization]collapsed families" not defined
                group_all = True

        if group_all:
            # Group all family nodes
            if self.collapsed_families_rc:
                self.closed_families = copy(self.collapsed_families_rc)
            else:
                for fam in members:
                    if fam != 'root':
                        if fam not in self.closed_families:
                            self.closed_families.append( fam )
        elif ungroup_all:
            # Ungroup all family nodes
            self.closed_families = []
        elif len(group_nodes) > 0:
            # Group chosen family nodes
            for node in group_nodes:
                parent = hierarchy[node][1]
                if parent not in self.closed_families:
                    if parent != 'root':
                        self.closed_families.append( parent )
        elif len(ungroup_nodes) > 0:
            # Ungroup chosen family nodes
            for node in ungroup_nodes:
                if node not in self.runtime['descendants']:
                    # not a family node
                    continue
                if node in self.closed_families:
                    self.closed_families.remove(node)
                if ungroup_recursive:
                    for fam in copy(self.closed_families):
                        if fam in members[node]:
                            self.closed_families.remove(fam)

        # Now define the concrete graph edges (pairs of nodes) for plotting.
        gr_edges = []

        start_point = get_point( start_point_string )

        actual_first_point = self.get_actual_first_point( start_point )

        startup_exclude_list = self.get_coldstart_task_list()

        stop = get_point( stop_point_string )

        for e in self.edges:
            # Get initial cycle point for this sequence
            i_point = e.sequence.get_first_point( start_point )
            if i_point is None:
                # out of bounds
                continue
            point = deepcopy(i_point)

            while True: 
                # Loop over cycles generated by this sequence
                if not point or point > stop:
                    break

                not_initial_cycle = ( point != i_point )

                r_id = e.get_right(point, start_point, not_initial_cycle, raw,
                                   startup_exclude_list )
                l_id = e.get_left( point, start_point, not_initial_cycle, raw,
                                   startup_exclude_list,
                                   e.sequence.get_interval() )

                action = True

                if l_id == None and r_id == None:
                    # nothing to add to the graph
                    action = False

                if l_id != None and not e.sasl:
                    # check that l_id is not earlier than start time
                    tmp, lpoint_string = TaskID.split(l_id)
                    ## NOTE BUG GITHUB #919
                    ##sct = start_point
                    sct = actual_first_point
                    lct = get_point(lpoint_string)
                    if sct > lct:
                        action = False

                if action:
                    nl, nr = self.close_families( l_id, r_id )
                    gr_edges.append( ( nl, nr, False, e.suicide, e.conditional ) )

                # increment the cycle point
                point = e.sequence.get_next_point_on_sequence( point )

        return gr_edges

    def get_graph( self, start_point_string, stop_point_string, raw=False,
                   group_nodes=[], ungroup_nodes=[], ungroup_recursive=False,
                   group_all=False, ungroup_all=False, ignore_suicide=False ):

        gr_edges = self.get_graph_raw(
            start_point_string, stop_point_string, raw,
            group_nodes, ungroup_nodes, ungroup_recursive,
            group_all, ungroup_all
        )

        graph = graphing.CGraph( self.suite, self.suite_polling_tasks, self.cfg['visualization'] )
        graph.add_edges( gr_edges, ignore_suicide )

        return graph

    def get_node_labels( self, start_point_string, stop_point_string, raw ):
        graph = self.get_graph( start_point_string, stop_point_string,
                                raw=raw, ungroup_all=True )
        return [ i.attr['label'].replace('\\n','.') for i in graph.nodes() ]

    def close_families( self, nlid, nrid ):
        # Generate final node names, replacing family members with
        # family nodes if requested.

        members = self.runtime['first-parent descendants']

        lname, lpoint_string = None, None
        rname, rpoint_string = None, None
        nr, nl = None, None
        if nlid:
            one, two = TaskID.split(nlid)
            lname = one
            lpoint_string = two
            nl = nlid
        if nrid:
            one, two = TaskID.split(nrid)
            rname = one
            rpoint_string = two
            nr = nrid

        # for nested families, only consider the outermost one
        clf = copy( self.closed_families )
        for i in self.closed_families:
            for j in self.closed_families:
                if i in members[j]:
                    # i is a member of j
                    if i in clf:
                        clf.remove( i )

        for fam in clf:
            if lname in members[fam] and rname in members[fam]:
                # l and r are both members of fam
                #nl, nr = None, None  # this makes 'the graph disappear if grouping 'root'
                nl = TaskID.get(fam, lpoint_string)
                nr = TaskID.get(fam, rpoint_string)
                break
            elif lname in members[fam]:
                # l is a member of fam
                nl = TaskID.get(fam, lpoint_string)
            elif rname in members[fam]:
                # r is a member of fam
                nr = TaskID.get(fam, rpoint_string)

        return nl, nr

    def load_graph( self ):
        if flags.verbose:
            print "Parsing the dependency graph"

        start_up_tasks = self.cfg['scheduling']['special tasks']['start-up']
        back_comp_initial_tasks = list(start_up_tasks)

        self.graph_found = False
        has_non_async_graphs = False

        section_seq_map = {}

        # Set up our backwards-compatibility handling of async graphs.
        async_graph = self.cfg['scheduling']['dependencies']['graph']
        if async_graph:
            section = get_sequence_cls().get_async_expr()
            async_dependencies = self.parse_graph(
                section, async_graph, section_seq_map=section_seq_map,
                return_all_dependencies=True
            )
            for left, left_output, right in async_dependencies:
                if left:
                    back_comp_initial_tasks.append(left)
                if right:
                    back_comp_initial_tasks.append(right)

        # Create a stack of sections (sequence strings) and graphs.
        items = []
        for item, value in self.cfg['scheduling']['dependencies'].items():
            if item == 'graph':
                continue
            has_non_async_graphs = True
            items.append((item, value, back_comp_initial_tasks))

        back_comp_initial_dep_points = {}
        initial_point = get_point(
            self.cfg['scheduling']['initial cycle point'])
        back_comp_initial_tasks_graphed = []
        while items:
            item, value, tasks_to_prune = items.pop(0)

            # If the section consists of more than one sequence, split it up.
            if re.search("(?![^(]+\)),", item):
                new_items = re.split("(?![^(]+\)),", item)
                for new_item in new_items:
                    items.append((new_item.strip(), value, tasks_to_prune))
                continue

            try:
                graph = value['graph']
            except KeyError:
                continue
            if not graph:
                continue

            section = item
            special_dependencies = self.parse_graph(
                section, graph, section_seq_map=section_seq_map,
                tasks_to_prune=tasks_to_prune
            )
            if special_dependencies and tasks_to_prune:
                section_seq = get_sequence(
                    section,
                    self.cfg['scheduling']['initial cycle point'],
                    self.cfg['scheduling']['final cycle point']
                )
<<<<<<< HEAD
                first_point = section_seq.get_first_point(
                    get_point(self.cfg['scheduling']['initial cycle point'])
                )
                graph_text = ""
                for left, left_output, right in special_dependencies:
                    # Set e.g. (foo, fail, bar) to be foo[^]:fail => bar.
                    graph_text += left + "[^]"
                    if left_output:
                        graph_text += ":" + left_output
                    graph_text += " => " + right + "\n"
                    if (left in start_up_tasks and
                            left not in start_up_tasks_graphed):
                        # Start-up tasks need their own explicit section.
                        items.append((get_sequence_cls().get_async_expr(),
                                     {"graph": left}, [], True))
                        start_up_tasks_graphed.append(left)
                graph_text = graph_text.rstrip()
                section = get_sequence_cls().get_async_expr(first_point)
                items.append((section, {"graph": graph_text}, [], True))
        if not flags.backwards_compat_cycling:
=======
                first_point = section_seq.get_first_point(initial_point)
                for dep in special_dependencies:
                    # Set e.g. (foo, fail, bar) => foo, foo[^]:fail => bar.
                    left, left_output, right = dep
                    if left in back_comp_initial_tasks:
                        # Start-up/Async tasks now always run at R1.
                        back_comp_initial_dep_points[(left, None, None)] = [
                            initial_point]
                    # Sort out the dependencies on R1 at R1/some-time.
                    back_comp_initial_dep_points.setdefault(tuple(dep), [])
                    back_comp_initial_dep_points[tuple(dep)].append(
                        first_point)

        back_comp_initial_section_graphs = {}
        for dep in sorted(back_comp_initial_dep_points):           
            first_common_point = min(back_comp_initial_dep_points[dep])
            at_initial_point = (first_common_point == initial_point)
            left, left_output, right = dep
            graph_text = left
            if not at_initial_point:
                # Reference left at the initial point.
                graph_text += "[^]"
            if left_output:
                graph_text += ":" + left_output
            if right:
                graph_text += " => " + right
            if at_initial_point:
                section = get_sequence_cls().get_async_expr()
            else:
                section = get_sequence_cls().get_async_expr(
                    first_common_point)
            back_comp_initial_section_graphs.setdefault(section, [])
            back_comp_initial_section_graphs[section].append(graph_text)

        for section in sorted(back_comp_initial_section_graphs):
            total_graph_text = "\n".join(
                back_comp_initial_section_graphs[section])
            print "INSERTED DEPENDENCIES REPLACEMENT:"
            print "[[[" + section + "]]]"
            print "    " + 'graph = """\n' + total_graph_text + '\n"""' 
            self.parse_graph(
                section, total_graph_text,
                section_seq_map=section_seq_map, tasks_to_prune=[]
            )
        if not flags.back_comp_cycling:
>>>>>>> 8c908cdf
            if async_graph and has_non_async_graphs:
                raise SuiteConfigError(
                    "Error: mixed async & cycling graphs is not allowed in " +
                    "new-style cycling. Use 'R1...' tasks instead."
                )
            if back_comp_initial_tasks:
                raise SuiteConfigError(
                    "Error: start-up tasks should be 'R1...' tasks in " +
                    "new-style cycling"
                )

    def parse_graph( self, section, graph, section_seq_map=None,
                     tasks_to_prune=None, return_all_dependencies=False ):
        """Parse a multi-line graph string for section.

        section should be a string like "R1" or "T00".
        graph should be a single or multi-line string like "foo => bar"
        section_seq_map should be a dictionary that indexes cycling
        sequences by their section string
        tasks_to_prune is a list of task names that should be
        automatically removed when processing graph
        return_all_dependencies is a boolean that, if True, returns a
        list of task dependencies - e.g. [('foo', 'start', 'bar')] for
        a graph of 'foo:start => bar'.

        """
        self.graph_found = True

        ttype = 'cycling'
        sec = section

        if section in section_seq_map:
            seq = section_seq_map[section]
        else:
            seq = get_sequence(
                section,
                self.cfg['scheduling']['initial cycle point'],
                self.cfg['scheduling']['final cycle point']
            )
            section_seq_map[section] = seq
        offset_seq_map = {}

        if seq not in self.sequences:
            self.sequences.append(seq)

        # split the graph string into successive lines
        lines = re.split( '\s*\n\s*', graph )
        special_dependencies = []
        for xline in lines:
            # strip comments
            line = re.sub( '#.*', '', xline )
            # ignore blank lines
            if re.match( '^\s*$', line ):
                continue
            # strip leading or trailing spaces
            line = re.sub( '^\s*', '', line )
            line = re.sub( '\s*$', '', line )
            # generate pygraphviz graph nodes and edges, and task definitions
            special_dependencies.extend(self.process_graph_line(
                line, section, ttype, seq, offset_seq_map,
                tasks_to_prune=tasks_to_prune,
                return_all_dependencies=return_all_dependencies
            ))
        if ttype == 'cycling':
            return special_dependencies
        return []

    def get_taskdef( self, name ):
        # (DefinitionError caught above)

        # get the dense task runtime
        try:
            rtcfg = self.cfg['runtime'][name]
        except KeyError:
            raise SuiteConfigError, "Task not found: " + name

        ict_point = (self.cli_start_point or
                     get_point(self.cfg['scheduling']['initial cycle point']))
        # We may want to put in some handling for cases of changing the
        # initial cycle via restart (accidentally or otherwise).

        # Get the taskdef object for generating the task proxy class
        taskd = taskdef.taskdef( name, rtcfg, self.run_mode, ict_point )

        # TODO - put all taskd.foo items in a single config dict
        # SET COLD-START TASK INDICATORS
        if name in self.cfg['scheduling']['special tasks']['cold-start']:
            taskd.modifiers.append( 'oneoff' )
            taskd.is_coldstart = True

        # SET CLOCK-TRIGGERED TASKS
        if name in self.clock_offsets:
            taskd.modifiers.append( 'clocktriggered' )
            taskd.clocktriggered_offset = self.clock_offsets[name]

        taskd.sequential = name in self.cfg['scheduling']['special tasks']['sequential']

        foo = copy(self.runtime['linearized ancestors'][ name ])
        foo.reverse()
        taskd.namespace_hierarchy = foo

        return taskd

    def get_task_proxy( self, name, point, state, stop_point, startup,
                        submit_num, exists ):
        try:
            tdef = self.taskdefs[name]
        except KeyError:
            raise TaskNotDefinedError("ERROR, No such task name: " + name )
        return tdef.get_task_class()( point, state, stop_point, startup,
                                      submit_num=submit_num, exists=exists )

    def get_task_proxy_raw( self, name, point, state, stop_point, startup,
                            submit_num, exists ):
        # Used by 'cylc submit' to submit tasks defined by runtime
        # config but not currently present in the graph (so we must
        # assume that the given point is valid for the task).
        try:
            truntime = self.cfg['runtime'][name]
        except KeyError:
            raise TaskNotDefinedError("ERROR, task not defined: " + name )
        tdef = self.get_taskdef( name )
        # TODO ISO - TEST THIS (did set 'tdef.hours' from point)
        return tdef.get_task_class()( point, state, stop_point, startup,
                                      submit_num=submit_num, exists=exists )

    def get_task_class( self, name ):
        return self.taskdefs[name].get_task_class()<|MERGE_RESOLUTION|>--- conflicted
+++ resolved
@@ -24,12 +24,8 @@
                                  get_sequence, get_sequence_cls,
                                  init_cyclers, INTEGER_CYCLING_TYPE,
                                  ISO8601_CYCLING_TYPE,
-<<<<<<< HEAD
                                  get_backwards_compat_mode)
-=======
-                                 get_backwards_compatibility_mode)
 from isodatetime.data import Calendar
->>>>>>> 8c908cdf
 from envvar import check_varnames, expandvars
 from copy import deepcopy, copy
 from output import outputx
@@ -1659,28 +1655,6 @@
                     self.cfg['scheduling']['initial cycle point'],
                     self.cfg['scheduling']['final cycle point']
                 )
-<<<<<<< HEAD
-                first_point = section_seq.get_first_point(
-                    get_point(self.cfg['scheduling']['initial cycle point'])
-                )
-                graph_text = ""
-                for left, left_output, right in special_dependencies:
-                    # Set e.g. (foo, fail, bar) to be foo[^]:fail => bar.
-                    graph_text += left + "[^]"
-                    if left_output:
-                        graph_text += ":" + left_output
-                    graph_text += " => " + right + "\n"
-                    if (left in start_up_tasks and
-                            left not in start_up_tasks_graphed):
-                        # Start-up tasks need their own explicit section.
-                        items.append((get_sequence_cls().get_async_expr(),
-                                     {"graph": left}, [], True))
-                        start_up_tasks_graphed.append(left)
-                graph_text = graph_text.rstrip()
-                section = get_sequence_cls().get_async_expr(first_point)
-                items.append((section, {"graph": graph_text}, [], True))
-        if not flags.backwards_compat_cycling:
-=======
                 first_point = section_seq.get_first_point(initial_point)
                 for dep in special_dependencies:
                     # Set e.g. (foo, fail, bar) => foo, foo[^]:fail => bar.
@@ -1725,8 +1699,7 @@
                 section, total_graph_text,
                 section_seq_map=section_seq_map, tasks_to_prune=[]
             )
-        if not flags.back_comp_cycling:
->>>>>>> 8c908cdf
+        if not flags.back_compat_cycling:
             if async_graph and has_non_async_graphs:
                 raise SuiteConfigError(
                     "Error: mixed async & cycling graphs is not allowed in " +
