--- conflicted
+++ resolved
@@ -23,13 +23,8 @@
 run_ok "${TEST_NAME_BASE}-validate" cylc validate "${SUITE_NAME}"
 suite_run_ok "${TEST_NAME_BASE}-run" \
     cylc run --reference-test --debug --no-detach "${SUITE_NAME}"
-<<<<<<< HEAD
 DBFILE="$RUN_DIR/${SUITE_NAME}/log/db"
-sqlite3 "${DBFILE}" 'SELECT * FROM task_pool ORDER BY cycle, name;' \
-=======
-DBFILE="$(cylc get-global-config --print-run-dir)/${SUITE_NAME}/log/db"
 sqlite3 "${DBFILE}" 'SELECT cycle, name, status FROM task_pool ORDER BY cycle, name;' \
->>>>>>> 5179d19e
     >'sqlite3.out'
 cmp_ok 'sqlite3.out' <'/dev/null'
 
