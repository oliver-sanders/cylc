#!jinja2
{%- set TEST_DIR = environ['TEST_DIR'] %}
# TODO SoD: added new "remove" tasks to get rid of submit-failed one and allow
# shutdown, in lieu of suicidge triggers.  What's the best way to handle this?
[cylc]
    UTC mode = True
    [[events]]
        abort on timeout = True
        timeout = PT3M
[scheduling]
    initial cycle point = 20130923T00
    final cycle point   = 20130923T00
    [[graph]]
        R1 = """
            submit_failed_task:submit-fail => shutdown
            shutdown => output_states
            output_states => remove => finish
        """
[runtime]
    [[submit_failed_task]]
        script = """
            exit 1  # Should not submit, so this shouldn't run!
        """
        platform = test platform
        [[[meta]]]
            description = "Submit-failed task (runs before restart)"
<<<<<<< HEAD
=======
        [[[job]]]
            batch system = at
            batch submit command template = at oh-no
     [[remove]]
          script = """
 cylc remove ${CYLC_SUITE_NAME} submit_failed_task.${CYLC_TASK_CYCLE_POINT}
                   """
>>>>>>> 5179d19e
{% include 'suite-runtime-restart.rc' %}<|MERGE_RESOLUTION|>--- conflicted
+++ resolved
@@ -24,14 +24,4 @@
         platform = test platform
         [[[meta]]]
             description = "Submit-failed task (runs before restart)"
-<<<<<<< HEAD
-=======
-        [[[job]]]
-            batch system = at
-            batch submit command template = at oh-no
-     [[remove]]
-          script = """
- cylc remove ${CYLC_SUITE_NAME} submit_failed_task.${CYLC_TASK_CYCLE_POINT}
-                   """
->>>>>>> 5179d19e
 {% include 'suite-runtime-restart.rc' %}