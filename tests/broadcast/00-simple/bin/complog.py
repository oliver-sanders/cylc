--- conflicted
+++ resolved
@@ -5,10 +5,7 @@
 
 print()
 print("This is the broadcast test suite log comparator")
-<<<<<<< HEAD
-=======
 from cylc.cylc_subproc import procopen
->>>>>>> 3e2bd170
 
 event, suite = sys.argv[1], sys.argv[2]
 if event != 'shutdown':
@@ -37,13 +34,7 @@
 else:
     print("broadcast logs compare OK")
 
-<<<<<<< HEAD
-# call the usual handler too
-res = os.system("cylc check-triggering " + event + " " + suite)
-if res != 0:
-=======
 res = procopen(["cylc check-triggering " + event + " " + suite], usesh=True)
 status = res.wait()
 if status != 0:
->>>>>>> 3e2bd170
     sys.exit(1)