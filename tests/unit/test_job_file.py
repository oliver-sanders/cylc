--- conflicted
+++ resolved
@@ -126,11 +126,7 @@
 
         assert (os.path.exists(local_job_file_path))
         size_of_file = os.stat(local_job_file_path).st_size
-<<<<<<< HEAD
-        assert(size_of_file == 1850)
-=======
-        assert(size_of_file == 1845)
->>>>>>> af1765ce
+        assert(size_of_file == 1854)
 
     """Test the header is correctly written"""
 
