--- conflicted
+++ resolved
@@ -348,14 +348,9 @@
                 itask.prerequisites.set_all_satisfied()
                 c = itask.db.connect()
                 c.execute(r"""
-<<<<<<< HEAD
-                        SELECT host FROM task_events
-                        WHERE name==? AND cycle==? AND host!=""
-=======
                         SELECT misc FROM task_events
                         WHERE name==? AND cycle==? AND
                               event=="submission succeeded" AND misc!=""
->>>>>>> 5e65c821
                         ORDER BY submit_num DESC LIMIT 1""", (name, tag))
                 row = c.fetchone()
                 if row and row[0]:
