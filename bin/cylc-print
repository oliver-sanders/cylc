--- conflicted
+++ resolved
@@ -30,15 +30,8 @@
 def get_padding( reglist ):
     maxlen = 0
     for reg in reglist:
-<<<<<<< HEAD
-        regpath = reg[0]
-        items = RegPath(regpath).get_list()
-        for i in range(len(items)):
-            tmp = 2*i + 1 + len(items[i])
-=======
         items = RegPath(reg[0]).get_list()
         for i in range(0,len(items)):
->>>>>>> c0b0a6a9
             if i == 0:
                 tmp = len(items[i])
             else:
