--- conflicted
+++ resolved
@@ -215,12 +215,7 @@
             ret = itask.tdef.rtconfig[skey][key]
         else:
             try:
-<<<<<<< HEAD
                 return itask.platform[key]
-=======
-                ret = glbl_cfg().get_host_item(
-                    key, itask.task_host, itask.task_owner)
->>>>>>> fae71a2a
             except (KeyError, ItemNotFoundError):
                 ret = default
         return ret
