# THIS FILE IS PART OF THE CYLC SUITE ENGINE.
# Copyright (C) 2008-2019 NIWA & British Crown (Met Office) & Contributors.
#
# This program is free software: you can redistribute it and/or modify
# it under the terms of the GNU General Public License as published by
# the Free Software Foundation, either version 3 of the License, or
# (at your option) any later version.
#
# This program is distributed in the hope that it will be useful,
# but WITHOUT ANY WARRANTY; without even the implied warranty of
# MERCHANTABILITY or FITNESS FOR A PARTICULAR PURPOSE.  See the
# GNU General Public License for more details.
#
# You should have received a copy of the GNU General Public License
# along with this program.  If not, see <http://www.gnu.org/licenses/>.
"""Cylc scheduler server."""

from collections import deque
from errno import ENOENT
from itertools import zip_longest
import logging
import os
from shlex import quote
from queue import Empty, Queue
from shutil import copytree, rmtree
from subprocess import Popen, PIPE, DEVNULL
import sys
from time import sleep, time
import traceback
from uuid import uuid4

from metomi.isodatetime.parsers import TimePointParser

from cylc.flow import LOG
from cylc.flow.broadcast_mgr import BroadcastMgr
from cylc.flow.cfgspec.glbl_cfg import glbl_cfg
from cylc.flow.config import SuiteConfig
from cylc.flow.cycling.loader import get_point, standardise_point_string
from cylc.flow.daemonize import daemonize
from cylc.flow.exceptions import (
    CylcError,
    PointParsingError,
    SuiteServiceFileError,
    TaskProxySequenceBoundsError
)
import cylc.flow.flags
from cylc.flow.host_appointer import HostAppointer, EmptyHostList
from cylc.flow.hostuserutil import get_host, get_user, get_fqdn_by_host
from cylc.flow.job_pool import JobPool
from cylc.flow.loggingutil import (
    TimestampRotatingFileHandler,
    ReferenceLogFileHandler
)
from cylc.flow.network.server import SuiteRuntimeServer
from cylc.flow.parsec.util import printcfg
from cylc.flow.parsec.validate import DurationFloat
from cylc.flow.pathutil import (
    get_suite_run_dir,
    get_suite_run_log_dir,
    get_suite_run_rc_dir,
    get_suite_run_share_dir,
    get_suite_run_work_dir,
    get_suite_test_log_name,
    make_suite_run_tree,
)
from cylc.flow.profiler import Profiler
from cylc.flow.state_summary_mgr import StateSummaryMgr
from cylc.flow.subprocpool import SubProcPool
from cylc.flow.suite_db_mgr import SuiteDatabaseManager
from cylc.flow.suite_events import (
    SuiteEventContext, SuiteEventHandler)
from cylc.flow.suite_status import StopMode, AutoRestartMode
from cylc.flow import suite_files
from cylc.flow.taskdef import TaskDef
from cylc.flow.task_events_mgr import TaskEventsManager
from cylc.flow.task_id import TaskID
from cylc.flow.task_job_logs import JOB_LOG_JOB, get_task_job_log
from cylc.flow.task_job_mgr import TaskJobManager
from cylc.flow.task_pool import TaskPool
from cylc.flow.task_proxy import TaskProxy
from cylc.flow.task_state import (
    TASK_STATUSES_ACTIVE,
    TASK_STATUSES_NEVER_ACTIVE,
    TASK_STATUSES_SUCCESS,
    TASK_STATUS_FAILED)
from cylc.flow.templatevars import load_template_vars
from cylc.flow import __version__ as CYLC_VERSION
from cylc.flow.ws_data_mgr import WsDataMgr
from cylc.flow.wallclock import (
    get_current_time_string,
    get_seconds_as_interval_string,
    get_time_string_from_unix_time as time2str,
    get_utc_mode)
from cylc.flow.xtrigger_mgr import XtriggerManager


class SchedulerStop(CylcError):
    """Scheduler normal stop."""
    pass


class SchedulerError(CylcError):
    """Scheduler expected error stop."""
    pass


class SchedulerUUID(object):
    """Scheduler identifier - which persists on restart."""
    __slots__ = ('value')

    def __init__(self):
        self.value = str(uuid4())

    def __str__(self):
        return self.value


class Scheduler(object):
    """Cylc scheduler server."""

    EVENT_STARTUP = SuiteEventHandler.EVENT_STARTUP
    EVENT_SHUTDOWN = SuiteEventHandler.EVENT_SHUTDOWN
    EVENT_ABORTED = SuiteEventHandler.EVENT_ABORTED
    EVENT_TIMEOUT = SuiteEventHandler.EVENT_TIMEOUT
    EVENT_INACTIVITY_TIMEOUT = SuiteEventHandler.EVENT_INACTIVITY_TIMEOUT
    EVENT_STALLED = SuiteEventHandler.EVENT_STALLED

    # Intervals in seconds
    INTERVAL_MAIN_LOOP = 1.0
    INTERVAL_MAIN_LOOP_QUICK = 0.5
    INTERVAL_STOP_KILL = 10.0
    INTERVAL_STOP_PROCESS_POOL_EMPTY = 0.5
    INTERVAL_AUTO_RESTART_ERROR = 5

    START_MESSAGE_PREFIX = 'Suite server: '
    START_MESSAGE_TMPL = (
        START_MESSAGE_PREFIX +
        'url=%(comms_method)s://%(host)s:%(port)s/ pid=%(pid)s')

    # Dependency negotiation etc. will run after these commands
    PROC_CMDS = (
        'release_suite',
        'release_tasks',
        'kill_tasks',
        'reset_task_states',
        'spawn_tasks',
        'trigger_tasks',
        'nudge',
        'insert_tasks',
        'reload_suite'
    )

    def __init__(self, is_restart, options, args):
        self.options = options
        self.profiler = Profiler(self.options.profile_mode)
        self.suite = args[0]
        self.uuid_str = SchedulerUUID()
        self.suite_dir = suite_files.get_suite_source_dir(
            self.suite)
        self.suiterc = suite_files.get_suite_rc(self.suite)
        self.suiterc_update_time = None
        # For user-defined batch system handlers
        sys.path.append(os.path.join(self.suite_dir, 'python'))
        sys.path.append(os.path.join(self.suite_dir, 'lib', 'python'))
        self.suite_run_dir = get_suite_run_dir(self.suite)
        self.suite_work_dir = get_suite_run_work_dir(self.suite)
        self.suite_share_dir = get_suite_run_share_dir(self.suite)
        self.suite_log_dir = get_suite_run_log_dir(self.suite)

        self.config = None

        self.is_restart = is_restart
        self.template_vars = load_template_vars(
            self.options.templatevars, self.options.templatevars_file)

        self.owner = get_user()
        self.host = get_host()

        self.is_updated = False
        self.is_stalled = False

        self.contact_data = None

        # initialize some items in case of early shutdown
        # (required in the shutdown() method)
        self.state_summary_mgr = None
        self.pool = None
        self.proc_pool = None
        self.task_job_mgr = None
        self.task_events_mgr = None
        self.suite_event_handler = None
        self.server = None
        self.port = None
        self.command_queue = None
        self.message_queue = None
        self.ext_trigger_queue = None
        self.ws_data_mgr = None
        self.job_pool = None

        self._profile_amounts = {}
        self._profile_update_times = {}

        self.stop_mode = None

        # TODO - stop task should be held by the task pool.
        self.stop_task = None
        self.stop_clock_time = None  # When not None, in Unix time

        self.suite_timer_timeout = 0.0
        self.suite_timer_active = False
        self.suite_inactivity_timeout = 0.0
        self.already_inactive = False

        self.time_next_kill = None
        self.already_timed_out = False

        self.suite_db_mgr = SuiteDatabaseManager(
            suite_files.get_suite_srv_dir(self.suite),  # pri_d
            os.path.join(self.suite_run_dir, 'log'))                 # pub_d
        self.broadcast_mgr = BroadcastMgr(self.suite_db_mgr)
        self.xtrigger_mgr = None  # type: XtriggerManager

        # Last 10 durations (in seconds) of the main loop
        self.main_loop_intervals = deque(maxlen=10)

        self.can_auto_stop = True
        self.previous_profile_point = 0
        self.count = 0

        # health check settings
        self.time_next_health_check = None
        self.auto_restart_mode = None
        self.auto_restart_time = None

    def start(self):
        """Start the server."""
        self._start_print_blurb()

        make_suite_run_tree(self.suite)

        if self.is_restart:
            self.suite_db_mgr.restart_upgrade()

        try:
            if not self.options.no_detach:
                daemonize(self)
            self._setup_suite_logger()
            self.ws_data_mgr = WsDataMgr(self)
            self.server = SuiteRuntimeServer(self)
            port_range = glbl_cfg().get(['suite servers', 'run ports'])
            self.server.start(port_range[0], port_range[-1])
            self.port = self.server.port
            self.configure()
            self.profiler.start()
            self.run()
        except SchedulerStop as exc:
            # deliberate stop
            self.shutdown(exc)
            if self.auto_restart_mode == AutoRestartMode.RESTART_NORMAL:
                self.suite_auto_restart()
            self.close_logs()

        except SchedulerError as exc:
            self.shutdown(exc)
            self.close_logs()
            sys.exit(1)

        except KeyboardInterrupt as exc:
            try:
                self.shutdown(exc)
            except Exception as exc2:
                # In case of exceptions in the shutdown method itself.
                LOG.exception(exc2)
                sys.exit(1)
            self.close_logs()

        except Exception as exc:
            try:
                self.shutdown(exc)
            except Exception as exc2:
                # In case of exceptions in the shutdown method itself
                LOG.exception(exc2)
            self.close_logs()
            raise exc

        else:
            # main loop ends (not used?)
            self.shutdown(SchedulerStop(StopMode.AUTO.value))
            self.close_logs()

    def close_logs(self):
        """Close the Cylc logger."""
        LOG.info("DONE")  # main thread exit
        self.profiler.stop()
        for handler in LOG.handlers:
            try:
                handler.close()
            except IOError:
                # suppress traceback which `logging` might try to write to the
                # log we are trying to close
                pass

    @staticmethod
    def _start_print_blurb():
        """Print copyright and license information."""
        logo = (
            "            ._.       \n"
            "            | |       \n"
            "._____._. ._| |_____. \n"
            "| .___| | | | | .___| \n"
            "| !___| !_! | | !___. \n"
            "!_____!___. |_!_____! \n"
            "      .___! |         \n"
            "      !_____!         \n"
        )
        cylc_license = """
The Cylc Suite Engine [%s]
Copyright (C) 2008-2019 NIWA
& British Crown (Met Office) & Contributors.
_ _ _ _ _ _ _ _ _ _ _ _ _ _ _ _ _ _ _ _ _ _ _ _
This program comes with ABSOLUTELY NO WARRANTY.
It is free software, you are welcome to
redistribute it under certain conditions;
see `COPYING' in the Cylc source distribution.
  """ % CYLC_VERSION

        logo_lines = logo.splitlines()
        license_lines = cylc_license.splitlines()
        lmax = max(len(line) for line in license_lines)
        print(('\n'.join((
            ('{0} {1: ^%s}' % lmax).format(*x) for x in zip_longest(
                logo_lines, license_lines, fillvalue=' ' * (
                    len(logo_lines[-1]) + 1))))))

    def _setup_suite_logger(self):
        """Set up logger for suite."""
        # Remove stream handlers in detach mode
        if not self.options.no_detach:
            while LOG.handlers:
                LOG.handlers[0].close()
                LOG.removeHandler(LOG.handlers[0])
        LOG.addHandler(
            TimestampRotatingFileHandler(self.suite, self.options.no_detach))

    def configure(self):
        """Configure suite server program."""
        self.profiler.log_memory("scheduler.py: start configure")

        # Start up essential services
        self.proc_pool = SubProcPool()
        self.state_summary_mgr = StateSummaryMgr()
        self.command_queue = Queue()
        self.message_queue = Queue()
        self.ext_trigger_queue = Queue()
        self.suite_event_handler = SuiteEventHandler(self.proc_pool)
        self.job_pool = JobPool(self.suite, self.owner)
        self.task_events_mgr = TaskEventsManager(
            self.suite, self.proc_pool, self.suite_db_mgr, self.broadcast_mgr,
            self.job_pool)
        self.task_events_mgr.uuid_str = self.uuid_str
        self.task_job_mgr = TaskJobManager(
            self.suite, self.proc_pool, self.suite_db_mgr,
            self.task_events_mgr, self.job_pool)
        self.task_job_mgr.task_remote_mgr.uuid_str = self.uuid_str

        self.xtrigger_mgr = XtriggerManager(
            self.suite, self.owner,
            broadcast_mgr=self.broadcast_mgr,
            proc_pool=self.proc_pool,
            suite_run_dir=self.suite_run_dir,
            suite_share_dir=self.suite_share_dir,
            suite_source_dir=self.suite_dir)

        if self.is_restart:
            # This logic handles the lack of initial cycle point in "suite.rc".
            # Things that can't change on suite reload.
            pri_dao = self.suite_db_mgr.get_pri_dao()
            pri_dao.select_suite_params(self._load_suite_params)
            # Configure contact data only after loading UUID string
            self.configure_contact()
            pri_dao.select_suite_template_vars(self._load_template_vars)
            # Take checkpoint and commit immediately so that checkpoint can be
            # copied to the public database.
            pri_dao.take_checkpoints("restart")
            pri_dao.execute_queued_items()
            n_restart = pri_dao.select_checkpoint_id_restart_count()
        else:
            self.configure_contact()
            n_restart = 0

        # Copy local python modules from source to run directory
        for sub_dir in ["python", os.path.join("lib", "python")]:
            # TODO - eventually drop the deprecated "python" sub-dir.
            suite_py = os.path.join(self.suite_dir, sub_dir)
            if (os.path.realpath(self.suite_dir) !=
                    os.path.realpath(self.suite_run_dir) and
                    os.path.isdir(suite_py)):
                suite_run_py = os.path.join(self.suite_run_dir, sub_dir)
                try:
                    rmtree(suite_run_py)
                except OSError:
                    pass
                copytree(suite_py, suite_run_py)

        self.profiler.log_memory("scheduler.py: before load_suiterc")
        self.load_suiterc()
        self.profiler.log_memory("scheduler.py: after load_suiterc")

        self.suite_db_mgr.on_suite_start(self.is_restart)

        reqmode = self.config.cfg['cylc']['required run mode']
        if reqmode and not self.config.run_mode(reqmode):
            raise ValueError('this suite requires the %s run mode' % reqmode)

        self.broadcast_mgr.linearized_ancestors.update(
            self.config.get_linearized_ancestors())
        self.task_events_mgr.mail_interval = self._get_cylc_conf(
            "task event mail interval")
        self.task_events_mgr.mail_footer = self._get_events_conf("mail footer")
        self.task_events_mgr.suite_url = self.config.cfg['meta']['URL']
        self.task_events_mgr.suite_cfg = self.config.cfg['meta']
        if self.options.genref:
            LOG.addHandler(ReferenceLogFileHandler(
                self.config.get_ref_log_name()))
        elif self.options.reftest:
            LOG.addHandler(ReferenceLogFileHandler(
                get_suite_test_log_name(self.suite)))
        log_extra = {TimestampRotatingFileHandler.FILE_HEADER_FLAG: True}
        log_extra_num = {
            TimestampRotatingFileHandler.FILE_HEADER_FLAG: True,
            TimestampRotatingFileHandler.FILE_NUM: 1}
        LOG.info(
            self.START_MESSAGE_TMPL % {
                'comms_method': 'tcp',
                'host': self.host,
                'port': self.server.port,
                'pid': os.getpid()},
            extra=log_extra,
        )
        LOG.info('Run: (re)start=%d log=%d', n_restart, 1, extra=log_extra_num)
        LOG.info('Cylc version: %s', CYLC_VERSION, extra=log_extra)
        # Note that the following lines must be present at the top of
        # the suite log file for use in reference test runs:
        LOG.info('Run mode: %s', self.config.run_mode(), extra=log_extra)
        LOG.info(
            'Initial point: %s', self.config.initial_point, extra=log_extra)
        if self.config.start_point != self.config.initial_point:
            LOG.info(
                'Start point: %s', self.config.start_point, extra=log_extra)
        LOG.info('Final point: %s', self.config.final_point, extra=log_extra)

        self.pool = TaskPool(
            self.config,
            self.suite_db_mgr,
            self.task_events_mgr,
            self.job_pool)

        self.profiler.log_memory("scheduler.py: before load_tasks")
        if self.is_restart:
            self.load_tasks_for_restart()
        else:
            self.load_tasks_for_run()
        if self.options.stopcp:
            self.pool.set_stop_point(get_point(self.options.stopcp))
        self.profiler.log_memory("scheduler.py: after load_tasks")

        self.suite_db_mgr.put_suite_params(self)
        self.suite_db_mgr.put_suite_template_vars(self.template_vars)
        self.suite_db_mgr.put_runtime_inheritance(self.config)

        self.already_timed_out = False
        self.set_suite_timer()

        # Inactivity setting
        self.already_inactive = False
        key = self.EVENT_INACTIVITY_TIMEOUT
        if self.options.reftest:
            self.config.cfg['cylc']['events'][f'abort on {key}'] = True
            if not self.config.cfg['cylc']['events'][key]:
                self.config.cfg['cylc']['events'][key] = DurationFloat(180)
        if self._get_events_conf(key):
            self.set_suite_inactivity_timer()

        self.profiler.log_memory("scheduler.py: end configure")

    def load_tasks_for_run(self):
        """Load tasks for a new run."""
        if self.config.start_point is not None:
            if self.options.warm:
                LOG.info('Warm Start %s' % self.config.start_point)
            else:
                LOG.info('Cold Start %s' % self.config.start_point)

        task_list = self.filter_initial_task_list(
            self.config.get_task_name_list())

        for name in task_list:
            if self.config.start_point is None:
                # No start cycle point at which to load cycling tasks.
                continue
            try:
                self.pool.add_to_runahead_pool(TaskProxy(
                    self.config.get_taskdef(name), self.config.start_point,
                    is_startup=True))
            except TaskProxySequenceBoundsError as exc:
                LOG.debug(str(exc))
                continue

    def load_tasks_for_restart(self):
        """Load tasks for restart."""
        if self.options.startcp:
            self.config.start_point = self.get_standardised_point(
                self.options.startcp)
        self.suite_db_mgr.pri_dao.select_broadcast_states(
            self.broadcast_mgr.load_db_broadcast_states,
            self.options.checkpoint)
        self.suite_db_mgr.pri_dao.select_task_job_run_times(
            self._load_task_run_times)
        self.suite_db_mgr.pri_dao.select_task_pool_for_restart(
            self.pool.load_db_task_pool_for_restart, self.options.checkpoint)
        self.suite_db_mgr.pri_dao.select_task_action_timers(
            self.pool.load_db_task_action_timers)
        self.suite_db_mgr.pri_dao.select_xtriggers_for_restart(
            self.xtrigger_mgr.load_xtrigger_for_restart)

        # Re-initialise run directory for user@host for each submitted and
        # running tasks.
        # Note: tasks should all be in the runahead pool at this point.
        auths = set()
        for itask in self.pool.get_rh_tasks():
            if itask.state(*TASK_STATUSES_ACTIVE):
                auths.add((itask.task_host, itask.task_owner))
        while auths:
            for host, owner in auths.copy():
                if self.task_job_mgr.task_remote_mgr.remote_init(
                        host, owner) is not None:
                    auths.remove((host, owner))
            if auths:
                sleep(1.0)
                # Remote init is done via process pool
                self.proc_pool.process()
        self.command_poll_tasks()

    def _load_task_run_times(self, row_idx, row):
        """Load run times of previously succeeded task jobs."""
        if row_idx == 0:
            LOG.info("LOADING task run times")
        name, run_times_str = row
        try:
            taskdef = self.config.taskdefs[name]
            maxlen = TaskDef.MAX_LEN_ELAPSED_TIMES
            for run_time_str in run_times_str.rsplit(",", maxlen)[-maxlen:]:
                run_time = int(run_time_str)
                taskdef.elapsed_times.append(run_time)
            LOG.info("+ %s: %s" % (
                name, ",".join(str(s) for s in taskdef.elapsed_times)))
        except (KeyError, ValueError, AttributeError):
            return

    def process_queued_task_messages(self):
        """Handle incoming task messages for each task proxy."""
        messages = {}
        while self.message_queue.qsize():
            try:
                task_job, event_time, severity, message = (
                    self.message_queue.get(block=False))
            except Empty:
                break
            self.message_queue.task_done()
            cycle, task_name, submit_num = (
                self.job_pool.parse_job_item(task_job))
            task_id = TaskID.get(task_name, cycle)
            messages.setdefault(task_id, [])
            messages[task_id].append(
                (submit_num, event_time, severity, message))
        # Note on to_poll_tasks: If an incoming message is going to cause a
        # reverse change to task state, it is desirable to confirm this by
        # polling.
        to_poll_tasks = []
        for itask in self.pool.get_tasks():
            message_items = messages.get(itask.identity)
            if message_items is None:
                continue
            should_poll = False
            for submit_num, event_time, severity, message in message_items:
                if self.task_events_mgr.process_message(
                        itask, severity, message, event_time,
                        self.task_events_mgr.FLAG_RECEIVED, submit_num):
                    should_poll = True
            if should_poll:
                to_poll_tasks.append(itask)
        self.task_job_mgr.poll_task_jobs(
            self.suite, to_poll_tasks, poll_succ=True)

    def process_command_queue(self):
        """Process queued commands."""
        qsize = self.command_queue.qsize()
        if qsize > 0:
            log_msg = 'Processing ' + str(qsize) + ' queued command(s)'
        else:
            return

        while True:
            try:
                name, args, kwargs = self.command_queue.get(False)
            except Empty:
                break
            args_string = ', '.join(str(a) for a in args)
            cmdstr = name + '(' + args_string
            kwargs_string = ', '.join(
                ('%s=%s' % (key, value) for key, value in kwargs.items()))
            if kwargs_string and args_string:
                cmdstr += ', '
            cmdstr += kwargs_string + ')'
            log_msg += '\n+\t' + cmdstr
            try:
                n_warnings = getattr(self, "command_%s" % name)(
                    *args, **kwargs)
            except SchedulerStop:
                LOG.info('Command succeeded: ' + cmdstr)
                raise
            except Exception as exc:
                # Don't let a bad command bring the suite down.
                LOG.warning(traceback.format_exc())
                LOG.warning(str(exc))
                LOG.warning('Command failed: ' + cmdstr)
            else:
                if n_warnings:
                    LOG.info(
                        'Command succeeded with %s warning(s): %s' %
                        (n_warnings, cmdstr))
                else:
                    LOG.info('Command succeeded: ' + cmdstr)
                self.is_updated = True
                if name in self.PROC_CMDS:
                    self.task_events_mgr.pflag = True
            self.command_queue.task_done()
        LOG.info(log_msg)

    def _task_type_exists(self, name_or_id):
        """Does a task name or id match a known task type in this suite?"""
        name = name_or_id
        if TaskID.is_valid_id(name_or_id):
            name = TaskID.split(name_or_id)[0]
        return name in self.config.get_task_name_list()

    @staticmethod
    def get_standardised_point_string(point_string):
        """Return a standardised point string.

        Used to process incoming command arguments.
        """
        try:
            point_string = standardise_point_string(point_string)
        except PointParsingError as exc:
            # (This is only needed to raise a clearer error message).
            raise ValueError(
                "Invalid cycle point: %s (%s)" % (point_string, exc))
        return point_string

    def get_standardised_point(self, point_string):
        """Return a standardised point."""
        return get_point(self.get_standardised_point_string(point_string))

    def get_standardised_taskid(self, task_id):
        """Return task ID with standardised cycle point."""
        name, point_string = TaskID.split(task_id)
        return TaskID.get(
            name, self.get_standardised_point_string(point_string))

    def info_get_task_jobfile_path(self, task_id):
        """Return task job file path."""
        name, point = TaskID.split(task_id)
        return get_task_job_log(
            self.suite, point, name, suffix=JOB_LOG_JOB)

    def info_get_suite_info(self):
        """Return a dict containing the suite title and description."""
        return self.config.cfg['meta']

    def info_get_suite_state_summary(self):
        """Return the global, task, and family summary data structures."""
        return self.state_summary_mgr.get_state_summary()

    def info_get_task_info(self, names):
        """Return info of a task."""
        results = {}
        for name in names:
            try:
                results[name] = self.config.describe(name)
            except KeyError:
                results[name] = {}
        return results

    def info_get_graph_raw(self, cto, ctn, group_nodes=None,
                           ungroup_nodes=None,
                           ungroup_recursive=False, group_all=False,
                           ungroup_all=False):
        """Return raw graph."""
        return (
            self.config.get_graph_raw(
                cto, ctn, group_nodes, ungroup_nodes, ungroup_recursive,
                group_all, ungroup_all),
            self.config.suite_polling_tasks,
            self.config.leaves,
            self.config.feet)

    def info_get_task_requisites(self, items, list_prereqs=False):
        """Return prerequisites and outputs etc. of a task.

        Result in a dict of a dict:
        {
            "task_id": {
                "meta": {key: value, ...},
                "prerequisites": {key: value, ...},
                "outputs": {key: value, ...},
                "extras": {key: value, ...},
            },
            ...
        }
        """
        itasks, bad_items = self.pool.filter_task_proxies(items)
        results = {}
        now = time()
        for itask in itasks:
            if list_prereqs:
                results[itask.identity] = {
                    'prerequisites': itask.state.prerequisites_dump(
                        list_prereqs=True)}
                continue
            extras = {}
            if itask.tdef.clocktrigger_offset is not None:
                extras['Clock trigger time reached'] = (
                    itask.is_waiting_clock_done(now))
                extras['Triggers at'] = time2str(
                    itask.clock_trigger_time)
            for trig, satisfied in itask.state.external_triggers.items():
                key = f'External trigger "{trig}"'
                if satisfied:
                    extras[key] = 'satisfied'
                else:
                    extras[key] = 'NOT satisfied'
            for label, satisfied in itask.state.xtriggers.items():
                sig = self.xtrigger_mgr.get_xtrig_ctx(
                    itask, label).get_signature()
                extra = f'xtrigger "{label} = {sig}"'
                if satisfied:
                    extras[extra] = 'satisfied'
                else:
                    extras[extra] = 'NOT satisfied'
            outputs = []
            for _, msg, is_completed in itask.state.outputs.get_all():
                outputs.append(
                    [f"{itask.identity} {msg}", is_completed])
            results[itask.identity] = {
                "meta": itask.tdef.describe(),
                "prerequisites": itask.state.prerequisites_dump(),
                "outputs": outputs,
                "extras": extras}
        return results, bad_items

    def info_ping_task(self, task_id, exists_only=False):
        """Return True if task exists and running."""
        task_id = self.get_standardised_taskid(task_id)
        return self.pool.ping_task(task_id, exists_only)

    def command_set_stop_cleanly(self, kill_active_tasks=False):
        """Stop job submission and set the flag for clean shutdown."""
        self._set_stop()
        if kill_active_tasks:
            self.time_next_kill = time()

    def command_stop_now(self, terminate=False):
        """Shutdown immediately."""
        if terminate:
            self._set_stop(StopMode.REQUEST_NOW_NOW)
        else:
            self._set_stop(StopMode.REQUEST_NOW)

    def _set_stop(self, stop_mode=None):
        """Set shutdown mode."""
        self.proc_pool.set_stopping()
        if stop_mode is None:
            stop_mode = StopMode.REQUEST_CLEAN
        self.stop_mode = stop_mode

    def command_set_stop_after_point(self, point_string):
        """Set stop after ... point."""
        stop_point = self.get_standardised_point(point_string)
        if self.pool.set_stop_point(stop_point):
            self.options.stopcp = str(stop_point)
            self.suite_db_mgr.put_suite_stop_cycle_point(self.options.stopcp)

    def command_set_stop_after_clock_time(self, arg):
        """Set stop after clock time.

        format: ISO 8601 compatible or YYYY/MM/DD-HH:mm (backwards comp.)
        """
        parser = TimePointParser()
        try:
            stop_time = parser.parse(arg)
        except ValueError as exc:
            try:
                stop_time = parser.strptime(arg, "%Y/%m/%d-%H:%M")
            except ValueError:
                raise exc  # Raise the first (prob. more relevant) ValueError.
        self.set_stop_clock(int(stop_time.get("seconds_since_unix_epoch")))

    def command_set_stop_after_task(self, task_id):
        """Set stop after a task."""
        task_id = self.get_standardised_taskid(task_id)
        if TaskID.is_valid_id(task_id):
            self.set_stop_task(task_id)

    def command_release_tasks(self, items):
        """Release tasks."""
        return self.pool.release_tasks(items)

    def command_poll_tasks(self, items=None, poll_succ=False):
        """Poll pollable tasks or a task/family if options are provided.

        Don't poll succeeded tasks unless poll_succ is True.

        """
        if self.config.run_mode('simulation'):
            return
        itasks, bad_items = self.pool.filter_task_proxies(items)
        self.task_job_mgr.poll_task_jobs(self.suite, itasks,
                                         poll_succ=poll_succ)
        return len(bad_items)

    def command_kill_tasks(self, items=None):
        """Kill all tasks or a task/family if options are provided."""
        itasks, bad_items = self.pool.filter_task_proxies(items)
        if self.config.run_mode('simulation'):
            for itask in itasks:
                if itask.state(*TASK_STATUSES_ACTIVE):
                    itask.state.reset(TASK_STATUS_FAILED)
            return len(bad_items)
        self.task_job_mgr.kill_task_jobs(self.suite, itasks)
        return len(bad_items)

    def command_release_suite(self):
        """Release all task proxies in the suite."""
        self.release_suite()

    def command_hold_tasks(self, items):
        """Hold selected task proxies in the suite."""
        return self.pool.hold_tasks(items)

    def command_hold_suite(self):
        """Hold all task proxies in the suite."""
        self.hold_suite()

    def command_hold_after_point_string(self, point_string):
        """Hold tasks AFTER this point (itask.point > point)."""
        point = self.get_standardised_point(point_string)
        self.hold_suite(point)
        LOG.info(
            "The suite will pause when all tasks have passed %s" % point)

    @staticmethod
    def command_set_verbosity(lvl):
        """Set suite verbosity."""
        try:
            LOG.setLevel(int(lvl))
        except (TypeError, ValueError):
            return
        cylc.flow.flags.verbose = bool(LOG.isEnabledFor(logging.INFO))
        cylc.flow.flags.debug = bool(LOG.isEnabledFor(logging.DEBUG))
        return True, 'OK'

    def command_remove_tasks(self, items, spawn=False):
        """Remove tasks."""
        return self.pool.remove_tasks(items, spawn)

    def command_insert_tasks(self, items, stop_point_string=None,
                             no_check=False):
        """Insert tasks."""
        return self.pool.insert_tasks(items, stop_point_string, no_check)

    def command_nudge(self):
        """Cause the task processing loop to be invoked"""
        self.task_events_mgr.pflag = True

    def command_reload_suite(self):
        """Reload suite configuration."""
        LOG.info("Reloading the suite definition.")
        old_tasks = set(self.config.get_task_name_list())
        self.suite_db_mgr.checkpoint("reload-init")
        self.load_suiterc(is_reload=True)
        self.broadcast_mgr.linearized_ancestors = (
            self.config.get_linearized_ancestors())
        self.pool.set_do_reload(self.config)
        self.task_events_mgr.mail_interval = self._get_cylc_conf(
            "task event mail interval")
        self.task_events_mgr.mail_footer = self._get_events_conf("mail footer")

        # Log tasks that have been added by the reload, removed tasks are
        # logged by the TaskPool.
        add = set(self.config.get_task_name_list()) - old_tasks
        for task in add:
            LOG.warning("Added task: '%s'" % (task,))
        self.suite_db_mgr.put_suite_template_vars(self.template_vars)
        self.suite_db_mgr.put_runtime_inheritance(self.config)
        self.suite_db_mgr.put_suite_params(self)
        self.is_updated = True

    def set_suite_timer(self):
        """Set suite's timeout timer."""
        timeout = self._get_events_conf(self.EVENT_TIMEOUT)
        if timeout is None:
            return
        self.suite_timer_timeout = time() + timeout
        LOG.debug(
            "%s suite timer starts NOW: %s",
            get_seconds_as_interval_string(timeout),
            get_current_time_string())
        self.suite_timer_active = True

    def set_suite_inactivity_timer(self):
        """Set suite's inactivity timer."""
        self.suite_inactivity_timeout = time() + (
            self._get_events_conf(self.EVENT_INACTIVITY_TIMEOUT)
        )
        LOG.debug(
            "%s suite inactivity timer starts NOW: %s",
            get_seconds_as_interval_string(
                self._get_events_conf(self.EVENT_INACTIVITY_TIMEOUT)),
            get_current_time_string())

    def configure_contact(self):
        """Create contact file."""
        # Make sure another suite of the same name has not started while this
        # one is starting
        suite_files.detect_old_contact_file(self.suite)
        # Get "pid,args" process string with "ps"
        pid_str = str(os.getpid())
        proc = Popen(
            ['ps', suite_files.PS_OPTS, pid_str],
            stdin=DEVNULL, stdout=PIPE, stderr=PIPE)
        out, err = (f.decode() for f in proc.communicate())
        ret_code = proc.wait()
        process_str = None
        for line in out.splitlines():
            if line.split(None, 1)[0].strip() == pid_str:
                process_str = line.strip()
                break
        if ret_code or not process_str:
            raise RuntimeError(
                'cannot get process "args" from "ps": %s' % err)
        # Write suite contact file.
        # Preserve contact data in memory, for regular health check.
        fields = suite_files.ContactFileFields
        contact_data = {
<<<<<<< HEAD
            fields.API:
                str(self.server.API),
            fields.HOST:
                self.host,
            fields.NAME:
                self.suite,
            fields.OWNER:
                self.owner,
            fields.PORT:
                str(self.server.port),
            fields.PROCESS:
                process_str,
            fields.SSH_USE_LOGIN_SHELL:
                str(glbl_cfg().get_host_item('use login shell')),
            fields.SUITE_RUN_DIR_ON_SUITE_HOST:
                self.suite_run_dir,
            fields.TASK_MSG_MAX_TRIES:
                str(glbl_cfg().get([
                    'task messaging',
                    'maximum number of tries'
                ])),
            fields.TASK_MSG_RETRY_INTVL:
                str(float(glbl_cfg().get([
                    'task messaging',
                    'retry interval'
                ]))),
            fields.TASK_MSG_TIMEOUT:
                str(float(glbl_cfg().get([
                    'task messaging',
                    'connection timeout'
                ]))),
            fields.UUID:
                self.uuid_str.value,
            fields.VERSION:
                CYLC_VERSION
        }
        suite_files.dump_contact_file(self.suite, contact_data)
=======
            mgr.KEY_API: str(self.server.API),
            mgr.KEY_HOST: self.host,
            mgr.KEY_NAME: self.suite,
            mgr.KEY_OWNER: self.owner,
            mgr.KEY_PORT: str(self.server.port),
            mgr.KEY_PROCESS: process_str,
            mgr.KEY_SSH_USE_LOGIN_SHELL: str(glbl_cfg().get_host_item(
                'use login shell')),
            mgr.KEY_SUITE_RUN_DIR_ON_SUITE_HOST: self.suite_run_dir,
            mgr.KEY_UUID: self.uuid_str.value,
            mgr.KEY_VERSION: CYLC_VERSION}
        mgr.dump_contact_file(self.suite, contact_data)
>>>>>>> 17cf578e
        self.contact_data = contact_data

    def load_suiterc(self, is_reload=False):
        """Load, and log the suite definition."""
        # Local suite environment set therein.
        self.config = SuiteConfig(
            self.suite,
            self.suiterc,
            self.options,
            self.template_vars,
            is_reload=is_reload,
            xtrigger_mgr=self.xtrigger_mgr,
            mem_log_func=self.profiler.log_memory,
            output_fname=os.path.join(
                self.suite_run_dir,
                suite_files.SuiteFiles.SUITE_RC + '.processed'),
            run_dir=self.suite_run_dir,
            log_dir=self.suite_log_dir,
            work_dir=self.suite_work_dir,
            share_dir=self.suite_share_dir,
        )
        self.suiterc_update_time = time()
        # Dump the loaded suiterc for future reference.
        time_str = get_current_time_string(
            override_use_utc=True, use_basic_format=True,
            display_sub_seconds=False
        )
        if is_reload:
            load_type = "reload"
        elif self.is_restart:
            load_type = "restart"
        else:
            load_type = "run"
        file_name = get_suite_run_rc_dir(
            self.suite, f"{time_str}-{load_type}.rc")
        with open(file_name, "wb") as handle:
            handle.write(b"# cylc-version: %s\n" % CYLC_VERSION.encode())
            printcfg(self.config.cfg, none_str=None, handle=handle)

        if not self.config.initial_point and not self.is_restart:
            LOG.warning('No initial cycle point provided - no cycling tasks '
                        'will be loaded.')

        # Pass static cylc and suite variables to job script generation code
        self.task_job_mgr.job_file_writer.set_suite_env({
            'CYLC_UTC': str(get_utc_mode()),
            'CYLC_DEBUG': str(cylc.flow.flags.debug).lower(),
            'CYLC_VERBOSE': str(cylc.flow.flags.verbose).lower(),
            'CYLC_SUITE_NAME': self.suite,
            'CYLC_CYCLING_MODE': str(
                self.config.cfg['scheduling']['cycling mode']),
            'CYLC_SUITE_INITIAL_CYCLE_POINT': str(self.config.initial_point),
            'CYLC_SUITE_FINAL_CYCLE_POINT': str(self.config.final_point),
        })

    def _load_suite_params(self, row_idx, row):
        """Load a row in the "suite_params" table in a restart.

        This currently includes:
        * Initial/Final cycle points.
        * Start/Stop Cycle points.
        * Suite UUID.
        * A flag to indicate if the suite should be held or not.
        """
        if row_idx == 0:
            LOG.info('LOADING suite parameters')
        key, value = row
        if key in self.suite_db_mgr.KEY_INITIAL_CYCLE_POINT_COMPATS:
            if self.options.ignore_icp:
                LOG.debug('- initial point = %s (ignored)' % value)
            elif self.options.icp is None:
                self.options.icp = value
                LOG.info('+ initial point = %s' % value)
        elif key in self.suite_db_mgr.KEY_START_CYCLE_POINT_COMPATS:
            # 'warm_point' for back compat <= 7.6.X
            if self.options.ignore_startcp:
                LOG.debug('- start point = %s (ignored)' % value)
            elif self.options.startcp is None:
                self.options.startcp = value
                LOG.info('+ start point = %s' % value)
        elif key in self.suite_db_mgr.KEY_FINAL_CYCLE_POINT_COMPATS:
            if self.options.ignore_fcp:
                LOG.debug('- override final point = %s (ignored)' % value)
            elif self.options.fcp is None:
                self.options.fcp = value
                LOG.info('+ override final point = %s' % value)
        elif key == self.suite_db_mgr.KEY_STOP_CYCLE_POINT:
            if self.options.ignore_stopcp:
                LOG.debug('- stop point = %s (ignored)' % value)
            elif self.options.stopcp is None:
                self.options.stopcp = value
                LOG.info('+ stop point = %s' % value)
        elif key == self.suite_db_mgr.KEY_RUN_MODE:
            if self.options.run_mode is None:
                self.options.run_mode = value
                LOG.info('+ run mode = %s' % value)
        elif key == self.suite_db_mgr.KEY_UUID_STR:
            self.uuid_str.value = value
            LOG.info('+ suite UUID = %s', value)
        elif key == self.suite_db_mgr.KEY_HOLD:
            if self.options.hold_start is None:
                self.options.hold_start = bool(value)
                LOG.info('+ hold suite = %s', bool(value))
        elif key == self.suite_db_mgr.KEY_HOLD_CYCLE_POINT:
            if self.options.holdcp is None:
                self.options.holdcp = value
                LOG.info('+ hold point = %s', value)
        elif key == self.suite_db_mgr.KEY_NO_AUTO_SHUTDOWN:
            value = bool(int(value))
            if self.options.no_auto_shutdown is None:
                self.options.no_auto_shutdown = value
                LOG.info('+ no auto shutdown = %s', value)
            else:
                LOG.debug('- no auto shutdown = %s (ignored)', value)
        elif key == self.suite_db_mgr.KEY_STOP_CLOCK_TIME:
            value = int(value)
            if time() <= value:
                self.stop_clock_time = value
                LOG.info('+ stop clock time = %d (%s)', value, time2str(value))
            else:
                LOG.debug(
                    '- stop clock time = %d (%s) (ignored)',
                    value,
                    time2str(value))
        elif key == self.suite_db_mgr.KEY_STOP_TASK:
            self.stop_task = value
            LOG.info('+ stop task = %s', value)

    def _load_template_vars(self, _, row):
        """Load suite start up template variables."""
        key, value = row
        # Command line argument takes precedence
        if key not in self.template_vars:
            self.template_vars[key] = value

    def run_event_handlers(self, event, reason):
        """Run a suite event handler.

        Run suite events in simulation and dummy mode ONLY if enabled.
        """
        conf = self.config
        try:
            if (
                conf.run_mode('simulation', 'dummy') and
                conf.cfg['cylc']['simulation']['disable suite event handlers']
            ):
                return
        except KeyError:
            pass
        self.suite_event_handler.handle(conf, SuiteEventContext(
            event, str(reason), self.suite, self.uuid_str, self.owner,
            self.host, self.server.port))

    def initialise_scheduler(self):
        """Prelude to the main scheduler loop.

        Determines whether suite is held or should be held.
        Determines whether suite can be auto shutdown.
        Begins profile logs if needed.
        """
        holdcp = None
        if self.options.holdcp:
            holdcp = self.options.holdcp
        elif self.config.cfg['scheduling']['hold after point']:
            holdcp = self.config.cfg['scheduling']['hold after point']
        if holdcp is not None:
            self.hold_suite(get_point(holdcp))
        if self.options.hold_start:
            LOG.info("Held on start-up (no tasks will be submitted)")
            self.hold_suite()
        self.run_event_handlers(self.EVENT_STARTUP, 'suite starting')
        self.profiler.log_memory("scheduler.py: begin run while loop")
        self.time_next_health_check = None
        self.is_updated = True
        if self.options.profile_mode:
            self.previous_profile_point = 0
            self.count = 0
        if self.options.no_auto_shutdown is not None:
            self.can_auto_stop = not self.options.no_auto_shutdown
        elif self.config.cfg['cylc']['disable automatic shutdown'] is not None:
            self.can_auto_stop = (
                not self.config.cfg['cylc']['disable automatic shutdown'])

    def process_task_pool(self):
        """Process ALL TASKS whenever something has changed that might
        require renegotiation of dependencies, etc"""
        LOG.debug("BEGIN TASK PROCESSING")
        time0 = time()
        if self._get_events_conf(self.EVENT_INACTIVITY_TIMEOUT):
            self.set_suite_inactivity_timer()
        self.pool.match_dependencies()
        if self.stop_mode is None and self.auto_restart_time is None:
            itasks = self.pool.get_ready_tasks()
            if itasks:
                self.is_updated = True
            for itask in self.task_job_mgr.submit_task_jobs(
                self.suite, itasks, self.config.run_mode('simulation')
            ):
                LOG.info(
                    '[%s] -triggered off %s',
                    itask, itask.state.get_resolved_dependencies())
        for meth in [
                self.pool.spawn_all_tasks,
                self.pool.remove_spent_tasks,
                self.pool.remove_suiciding_tasks]:
            if meth():
                self.is_updated = True

        self.broadcast_mgr.expire_broadcast(self.pool.get_min_point())
        self.xtrigger_mgr.housekeep()
        self.suite_db_mgr.put_xtriggers(self.xtrigger_mgr.sat_xtrig)
        LOG.debug("END TASK PROCESSING (took %s seconds)" % (time() - time0))

    def process_suite_db_queue(self):
        """Update suite DB."""
        self.suite_db_mgr.process_queued_ops()

    def database_health_check(self):
        """If public database is stuck, blast it away by copying the content
        of the private database into it."""
        self.suite_db_mgr.recover_pub_from_pri()

    def late_tasks_check(self):
        """Report tasks that are never active and are late."""
        now = time()
        for itask in self.pool.get_tasks():
            if (
                    not itask.is_late
                    and itask.get_late_time()
                    and itask.state(*TASK_STATUSES_NEVER_ACTIVE)
                    and now > itask.get_late_time()
            ):
                msg = '%s (late-time=%s)' % (
                    self.task_events_mgr.EVENT_LATE,
                    time2str(itask.get_late_time()))
                itask.is_late = True
                LOG.warning('[%s] -%s', itask, msg)
                self.task_events_mgr.setup_event_handlers(
                    itask, self.task_events_mgr.EVENT_LATE, msg)
                self.suite_db_mgr.put_insert_task_late_flags(itask)

    def timeout_check(self):
        """Check suite and task timers."""
        self.check_suite_timer()
        if self._get_events_conf(self.EVENT_INACTIVITY_TIMEOUT):
            self.check_suite_inactive()
        # check submission and execution timeout and polling timers
        if not self.config.run_mode('simulation'):
            self.task_job_mgr.check_task_jobs(self.suite, self.pool)

    def suite_shutdown(self):
        """Determines if the suite can be shutdown yet."""
        if self.pool.check_abort_on_task_fails():
            self._set_stop(StopMode.AUTO_ON_TASK_FAILURE)

        # Can suite shut down automatically?
        if self.stop_mode is None and (
            self.stop_clock_done() or
            self.stop_task_done() or
            self.check_auto_shutdown()
        ):
            self._set_stop(StopMode.AUTO)

        # Is the suite ready to shut down now?
        if self.pool.can_stop(self.stop_mode):
            self.update_data_structure()
            self.proc_pool.close()
            if self.stop_mode != StopMode.REQUEST_NOW_NOW:
                # Wait for process pool to complete,
                # unless --now --now is requested
                stop_process_pool_empty_msg = (
                    "Waiting for the command process pool to empty" +
                    " for shutdown")
                while self.proc_pool.is_not_done():
                    sleep(self.INTERVAL_STOP_PROCESS_POOL_EMPTY)
                    if stop_process_pool_empty_msg:
                        LOG.info(stop_process_pool_empty_msg)
                        stop_process_pool_empty_msg = None
                    self.proc_pool.process()
                    self.process_command_queue()
            if self.options.profile_mode:
                self.profiler.log_memory(
                    "scheduler.py: end main loop (total loops %d): %s" %
                    (self.count, get_current_time_string()))
            if self.stop_mode == StopMode.AUTO_ON_TASK_FAILURE:
                raise SchedulerError(self.stop_mode.value)
            else:
                raise SchedulerStop(self.stop_mode.value)
        elif (self.time_next_kill is not None and
              time() > self.time_next_kill):
            self.command_poll_tasks()
            self.command_kill_tasks()
            self.time_next_kill = time() + self.INTERVAL_STOP_KILL

        # Is the suite set to auto stop [+restart] now ...
        if self.auto_restart_time is None or time() < self.auto_restart_time:
            # ... no
            pass
        elif self.auto_restart_mode == AutoRestartMode.RESTART_NORMAL:
            # ... yes - wait for local jobs to complete before restarting
            #           * Avoid polling issues see #2843
            #           * Ensure the host can be safely taken down once the
            #             suite has stopped running.
            for itask in self.pool.get_tasks():
                if (
                        itask.state(*TASK_STATUSES_ACTIVE)
                        and itask.summary['batch_sys_name']
                        and self.task_job_mgr.batch_sys_mgr
                        .is_job_local_to_host(
                            itask.summary['batch_sys_name'])
                ):
                    LOG.info('Waiting for jobs running on localhost to '
                             'complete before attempting restart')
                    break
            else:
                self._set_stop(StopMode.REQUEST_NOW_NOW)
        elif self.auto_restart_mode == AutoRestartMode.FORCE_STOP:
            # ... yes - leave local jobs running then stop the suite
            #           (no restart)
            self._set_stop(StopMode.REQUEST_NOW)
        else:
            raise SchedulerError(
                'Invalid auto_restart_mode=%s' % self.auto_restart_mode)

    def suite_auto_restart(self, max_retries=3):
        """Attempt to restart the suite assuming it has already stopped."""
        cmd = ['cylc', 'restart', quote(self.suite)]

        for attempt_no in range(max_retries):
            new_host = HostAppointer(cached=False).appoint_host()
            LOG.info('Attempting to restart on "%s"', new_host)

            # proc will start with current env (incl CYLC_HOME etc)
            proc = Popen(
                cmd + ['--host=%s' % new_host],
                stdin=DEVNULL, stdout=PIPE, stderr=PIPE)
            if proc.wait():
                msg = 'Could not restart suite'
                if attempt_no < max_retries:
                    msg += (' will retry in %ss'
                            % self.INTERVAL_AUTO_RESTART_ERROR)
                LOG.critical(msg + '. Restart error:\n%s',
                             proc.communicate()[1].decode())
                sleep(self.INTERVAL_AUTO_RESTART_ERROR)
            else:
                LOG.info('Suite now running on "%s".', new_host)
                return True
        LOG.critical(
            'Suite unable to automatically restart after %s tries - '
            'manual restart required.', max_retries)
        return False

    def set_auto_restart(self, restart_delay=None,
                         mode=AutoRestartMode.RESTART_NORMAL):
        """Configure the suite to automatically stop and restart.

        Restart handled by `suite_auto_restart`.

        Args:
            restart_delay (cylc.flow.parsec.DurationFloat):
                Suite will wait a random period between 0 and
                `restart_delay` seconds before attempting to stop/restart in
                order to avoid multiple suites restarting simultaneously.
            mode (str): Auto stop-restart mode.

        Return:
            bool: False if it is not possible to automatically stop/restart
            the suite due to its configuration/runtime state.
        """
        # Check that the suite isn't already shutting down.
        if self.stop_mode:
            return True

        # Force mode, stop the suite now, don't restart it.
        if mode == AutoRestartMode.FORCE_STOP:
            if self.auto_restart_time:
                LOG.info('Scheduled automatic restart canceled')
            self.auto_restart_time = time()
            self.auto_restart_mode = mode
            return True

        # Check suite isn't already scheduled to auto-stop.
        if self.auto_restart_time is not None:
            return True

        # Suite host is condemned and suite running in no detach mode.
        # Raise an error to cause the suite to abort.
        # This should raise an "abort" event and return a non-zero code to the
        # caller still attached to the suite process.
        if self.options.no_detach:
            raise RuntimeError('Suite host condemned in no detach mode')

        # Check suite is able to be safely restarted.
        if not self.can_auto_restart():
            return False

        LOG.info('Suite will automatically restart on a new host.')
        if restart_delay is not None and restart_delay != 0:
            if restart_delay > 0:
                # Delay shutdown by a random interval to avoid many
                # suites restarting simultaneously.
                from random import random
                shutdown_delay = int(random() * restart_delay)
            else:
                # Un-documented feature, schedule exact restart interval for
                # testing purposes.
                shutdown_delay = abs(int(restart_delay))
            shutdown_time = time() + shutdown_delay
            LOG.info('Suite will restart in %ss (at %s)', shutdown_delay,
                     time2str(shutdown_time))
            self.auto_restart_time = shutdown_time
        else:
            self.auto_restart_time = time()

        self.auto_restart_mode = AutoRestartMode.RESTART_NORMAL

        return True

    def can_auto_restart(self):
        """Determine whether this suite can safely auto stop-restart."""
        # Check whether there is currently an available host to restart on.
        try:
            HostAppointer(cached=False).appoint_host()
        except EmptyHostList:
            LOG.critical(
                'Suite cannot automatically restart because:\n' +
                'No alternative host to restart suite on.')
            return False
        except Exception:
            # Any unexpected error in host selection shouldn't be able to take
            # down the suite.
            LOG.critical(
                'Suite cannot automatically restart because:\n' +
                'Error in host selection:\n' +
                traceback.format_exc())
            return False
        else:
            return True

    def suite_health_check(self, has_changes):
        """Detect issues with the suite or its environment and act accordingly.

        Check if:

        1. Suite is stalled?
        2. Suite host is condemned?
        3. Suite run directory still there?
        4. Suite contact file has the right info?

        """
        # 1. check if suite is stalled - if so call handler if defined
        if self.stop_mode is None and not has_changes:
            self.check_suite_stalled()

        now = time()
        if (self.time_next_health_check is None or
                now > self.time_next_health_check):
            LOG.debug('Performing suite health check')

            # 2. check if suite host is condemned - if so auto restart.
            if self.stop_mode is None:
                current_glbl_cfg = glbl_cfg(cached=False)
                for host in current_glbl_cfg.get(['suite servers',
                                                  'condemned hosts']):
                    if host.endswith('!'):
                        # host ends in an `!` -> force shutdown mode
                        mode = AutoRestartMode.FORCE_STOP
                        host = host[:-1]
                    else:
                        # normal mode (stop and restart the suite)
                        mode = AutoRestartMode.RESTART_NORMAL
                        if self.auto_restart_time is not None:
                            # suite is already scheduled to stop-restart only
                            # AutoRestartMode.FORCE_STOP can override this.
                            continue

                    if get_fqdn_by_host(host) == self.host:
                        # this host is condemned, take the appropriate action
                        LOG.info('The Cylc suite host will soon become '
                                 'un-available.')
                        if mode == AutoRestartMode.FORCE_STOP:
                            # server is condemned in "force" mode -> stop
                            # the suite, don't attempt to restart
                            LOG.critical(
                                'This suite will be shutdown as the suite '
                                'host is unable to continue running it.\n'
                                'When another suite host becomes available '
                                'the suite can be restarted by:\n'
                                '    $ cylc restart %s', self.suite)
                            if self.set_auto_restart(mode=mode):
                                return  # skip remaining health checks
                        elif (self.set_auto_restart(current_glbl_cfg.get(
                                ['suite servers', 'auto restart delay']))):
                            # server is condemned -> configure the suite to
                            # auto stop-restart if possible, else, report the
                            # issue preventing this
                            return  # skip remaining health checks
                        break

            # 3. check if suite run dir still present - if not shutdown.
            if not os.path.exists(self.suite_run_dir):
                raise OSError(ENOENT, os.strerror(ENOENT), self.suite_run_dir)

            # 4. check if contact file consistent with current start - if not
            #    shutdown.
            try:
                contact_data = suite_files.load_contact_file(
                    self.suite)
                if contact_data != self.contact_data:
                    raise AssertionError('contact file modified')
            except (AssertionError, IOError, ValueError,
                    SuiteServiceFileError) as exc:
                LOG.error(
                    "%s: contact file corrupted/modified and may be left",
                    suite_files.get_contact_file(self.suite))
                raise exc
            self.time_next_health_check = (
                now + self._get_cylc_conf('health check interval'))

    def update_profiler_logs(self, tinit):
        """Update info for profiler."""
        now = time()
        self._update_profile_info("scheduler loop dt (s)", now - tinit,
                                  amount_format="%.3f")
        self._update_cpu_usage()
        if now - self.previous_profile_point >= 60:
            # Only get this every minute.
            self.previous_profile_point = now
            self.profiler.log_memory("scheduler.py: loop #%d: %s" % (
                self.count, get_current_time_string()))
        self.count += 1

    def run(self):
        """Main loop."""
        self.initialise_scheduler()
        self.ws_data_mgr.initiate_data_model()
        while True:  # MAIN LOOP
            tinit = time()
            has_reloaded = False

            if self.pool.do_reload:
                self.pool.reload_taskdefs()
                self.suite_db_mgr.checkpoint("reload-done")
                self.is_updated = True
                has_reloaded = True

            self.process_command_queue()
            if self.pool.release_runahead_tasks():
                self.is_updated = True
                self.task_events_mgr.pflag = True
            self.proc_pool.process()

            # PROCESS ALL TASKS whenever something has changed that might
            # require renegotiation of dependencies, etc.
            if self.should_process_tasks():
                self.process_task_pool()
            self.late_tasks_check()

            self.process_queued_task_messages()
            self.process_command_queue()
            self.task_events_mgr.process_events(self)

            # Re-initialise data model on reload
            if has_reloaded:
                self.ws_data_mgr.initiate_data_model(reload=True)
            # Update state summary, database, and uifeed
            self.suite_db_mgr.put_task_event_timers(self.task_events_mgr)
            has_updated = self.update_data_structure()

            self.process_suite_db_queue()

            # If public database is stuck, blast it away by copying the content
            # of the private database into it.
            self.database_health_check()

            # Shutdown suite if timeouts have occurred
            self.timeout_check()

            # Does the suite need to shutdown on task failure?
            self.suite_shutdown()

            # Suite health checks
            self.suite_health_check(has_updated)

            if self.options.profile_mode:
                self.update_profiler_logs(tinit)

            # Sleep a bit for things to catch up.
            # Quick sleep if there are items pending in process pool.
            # (Should probably use quick sleep logic for other queues?)
            elapsed = time() - tinit
            quick_mode = self.proc_pool.is_not_done()
            if (elapsed >= self.INTERVAL_MAIN_LOOP or
                    quick_mode and elapsed >= self.INTERVAL_MAIN_LOOP_QUICK):
                # Main loop has taken quite a bit to get through
                # Still yield control to other threads by sleep(0.0)
                sleep(0.0)
            elif quick_mode:
                sleep(self.INTERVAL_MAIN_LOOP_QUICK - elapsed)
            else:
                sleep(self.INTERVAL_MAIN_LOOP - elapsed)
            # Record latest main loop interval
            self.main_loop_intervals.append(time() - tinit)
            # END MAIN LOOP

    def update_data_structure(self):
        """Update DB, UIS, Summary data elements"""
        updated_tasks = [
            t for t in self.pool.get_all_tasks() if t.state.is_updated]
        has_updated = self.is_updated or updated_tasks
        # Add tasks that have moved moved from runahead to live pool.
        updated_nodes = set(updated_tasks).union(
            self.pool.get_pool_change_tasks())
        if has_updated:
            # WServer incremental data store update
            self.ws_data_mgr.increment_graph_elements()
            self.ws_data_mgr.update_dynamic_elements(updated_nodes)
            # TODO: deprecate after CLI GraphQL migration
            self.state_summary_mgr.update(self)
            # Database update
            self.suite_db_mgr.put_task_pool(self.pool)
            # Reset suite and task updated flags.
            self.is_updated = False
            self.is_stalled = False
            for itask in updated_tasks:
                itask.state.is_updated = False
            # Suite can't be stalled, so stop the suite timer.
            if self.suite_timer_active:
                self.suite_timer_active = False
                LOG.debug(
                    "%s suite timer stopped NOW: %s",
                    get_seconds_as_interval_string(
                        self._get_events_conf(self.EVENT_TIMEOUT)),
                    get_current_time_string())
        return has_updated

    def check_suite_timer(self):
        """Check if suite has timed out or not."""
        if (self._get_events_conf(self.EVENT_TIMEOUT) is None or
                self.already_timed_out or not self.is_stalled):
            return
        if time() > self.suite_timer_timeout:
            self.already_timed_out = True
            message = 'suite timed out after %s' % (
                get_seconds_as_interval_string(
                    self._get_events_conf(self.EVENT_TIMEOUT))
            )
            LOG.warning(message)
            self.run_event_handlers(self.EVENT_TIMEOUT, message)
            if self._get_events_conf('abort on timeout'):
                raise SchedulerError('Abort on suite timeout is set')

    def check_suite_inactive(self):
        """Check if suite is inactive or not."""
        if self.already_inactive:
            return
        if time() > self.suite_inactivity_timeout:
            self.already_inactive = True
            message = 'suite timed out after inactivity for %s' % (
                get_seconds_as_interval_string(
                    self._get_events_conf(self.EVENT_INACTIVITY_TIMEOUT)))
            LOG.warning(message)
            self.run_event_handlers(self.EVENT_INACTIVITY_TIMEOUT, message)
            if self._get_events_conf('abort on inactivity'):
                raise SchedulerError('Abort on suite inactivity is set')

    def check_suite_stalled(self):
        """Check if suite is stalled or not."""
        if self.is_stalled:  # already reported
            return
        self.is_stalled = self.pool.is_stalled()
        if self.is_stalled:
            message = 'suite stalled'
            LOG.warning(message)
            self.run_event_handlers(self.EVENT_STALLED, message)
            self.pool.report_stalled_task_deps()
            if self._get_events_conf('abort on stalled'):
                raise SchedulerError('Abort on suite stalled is set')
            # Start suite timeout timer
            if self._get_events_conf(self.EVENT_TIMEOUT):
                self.set_suite_timer()

    def should_process_tasks(self):
        """Return True if waiting tasks are ready."""
        # do we need to do a pass through the main task processing loop?
        process = False

        # New-style xtriggers.
        self.xtrigger_mgr.check_xtriggers(self.pool.get_tasks())
        if self.xtrigger_mgr.pflag:
            process = True
            self.xtrigger_mgr.pflag = False  # reset
        # Old-style external triggers.
        self.broadcast_mgr.add_ext_triggers(self.ext_trigger_queue)
        for itask in self.pool.get_tasks():
            if (itask.state.external_triggers and
                    self.broadcast_mgr.match_ext_trigger(itask)):
                process = True

        if self.task_events_mgr.pflag:
            # This flag is turned on by commands that change task state
            process = True
            self.task_events_mgr.pflag = False  # reset

        if self.task_job_mgr.task_remote_mgr.ready:
            # This flag is turned on when a host init/select command completes
            process = True
            self.task_job_mgr.task_remote_mgr.ready = False  # reset

        broadcast_mgr = self.task_events_mgr.broadcast_mgr
        broadcast_mgr.add_ext_triggers(self.ext_trigger_queue)
        now = time()
        for itask in self.pool.get_tasks():
            # External trigger matching and task expiry must be done
            # regardless, so they need to be in separate "if ..." blocks.
            if broadcast_mgr.match_ext_trigger(itask):
                process = True
            if self.pool.set_expired_task(itask, now):
                process = True
            if itask.is_ready(now):
                process = True
        if (
            self.config.run_mode('simulation') and
            self.pool.sim_time_check(self.message_queue)
        ):
            process = True

        return process

    def shutdown(self, reason):
        """Shutdown the suite."""
        if isinstance(reason, SchedulerStop):
            LOG.info('Suite shutting down - %s', reason.args[0])
        elif isinstance(reason, SchedulerError):
            LOG.exception(reason)
            LOG.error('Suite shutting down - %s', reason)
        else:
            LOG.exception(reason)
            LOG.critical('Suite shutting down - %s', reason)

        if self.proc_pool:
            self.proc_pool.close()
            if self.proc_pool.is_not_done():
                # e.g. KeyboardInterrupt
                self.proc_pool.terminate()
            self.proc_pool.process()

        if self.pool is not None:
            self.pool.warn_stop_orphans()
            try:
                self.suite_db_mgr.put_task_event_timers(self.task_events_mgr)
                self.suite_db_mgr.put_task_pool(self.pool)
            except Exception as exc:
                LOG.exception(exc)

        if self.server:
            self.server.stop()

        # Flush errors and info before removing suite contact file
        sys.stdout.flush()
        sys.stderr.flush()

        if self.contact_data:
            fname = suite_files.get_contact_file(self.suite)
            try:
                os.unlink(fname)
            except OSError as exc:
                LOG.warning("failed to remove suite contact file: %s", fname)
                LOG.exception(exc)
            if self.task_job_mgr:
                self.task_job_mgr.task_remote_mgr.remote_tidy()

        # disconnect from suite-db, stop db queue
        try:
            self.suite_db_mgr.process_queued_ops()
            self.suite_db_mgr.on_suite_shutdown()
        except Exception as exc:
            LOG.exception(exc)

        # The getattr() calls and if tests below are used in case the
        # suite is not fully configured before the shutdown is called.
        if getattr(self, "config", None) is not None:
            # run shutdown handlers
            if isinstance(reason, CylcError):
                self.run_event_handlers(self.EVENT_SHUTDOWN, reason.args[0])
            else:
                self.run_event_handlers(self.EVENT_ABORTED, str(reason))

    def set_stop_clock(self, unix_time):
        """Set stop clock time."""
        LOG.info(
            "Setting stop clock time: %s (unix time: %s)",
            time2str(unix_time),
            unix_time)
        self.stop_clock_time = unix_time
        self.suite_db_mgr.put_suite_stop_clock_time(self.stop_clock_time)

    def set_stop_task(self, task_id):
        """Set stop after a task."""
        name = TaskID.split(task_id)[0]
        if name in self.config.get_task_name_list():
            task_id = self.get_standardised_taskid(task_id)
            LOG.info("Setting stop task: " + task_id)
            self.stop_task = task_id
            self.suite_db_mgr.put_suite_stop_task(self.stop_task)
        else:
            LOG.warning("Requested stop task name does not exist: %s" % name)

    def stop_clock_done(self):
        """Return True if wall clock stop time reached."""
        if self.stop_clock_time is None:
            return
        now = time()
        if now > self.stop_clock_time:
            LOG.info("Wall clock stop time reached: %s", time2str(
                self.stop_clock_time))
            self.stop_clock_time = None
            self.suite_db_mgr.delete_suite_stop_clock_time()
            return True
        else:
            LOG.debug(
                "stop time=%d; current time=%d", self.stop_clock_time, now)
            return False

    def stop_task_done(self):
        """Return True if stop task has succeeded."""
        if self.stop_task and self.pool.task_succeeded(self.stop_task):
            LOG.info("Stop task %s finished" % self.stop_task)
            self.stop_task = None
            self.suite_db_mgr.delete_suite_stop_task()
            return True
        else:
            return False

    def check_auto_shutdown(self):
        """Check if we should do a normal automatic shutdown."""
        if not self.can_auto_stop:
            return False
        can_shutdown = True
        for itask in self.pool.get_all_tasks():
            if self.pool.stop_point is None:
                # Don't if any unsucceeded task exists.
                if not itask.state(*TASK_STATUSES_SUCCESS):
                    can_shutdown = False
                    break
            elif (
                    itask.point <= self.pool.stop_point
                    and not itask.state(*TASK_STATUSES_SUCCESS)
            ):
                # Don't if any unsucceeded task exists < stop point...
                if itask.identity not in self.pool.held_future_tasks:
                    # ...unless it has a future trigger extending > stop point.
                    can_shutdown = False
                    break
        if can_shutdown and self.pool.stop_point:
            self.options.stopcp = None
            self.pool.stop_point = None
            self.suite_db_mgr.delete_suite_stop_cycle_point()
        return can_shutdown

    def hold_suite(self, point=None):
        """Hold all tasks in suite."""
        if point is None:
            self.pool.hold_all_tasks()
            self.task_events_mgr.pflag = True
            self.suite_db_mgr.put_suite_hold()
        else:
            LOG.info("Setting suite hold cycle point: %s", point)
            self.pool.set_hold_point(point)
            self.suite_db_mgr.put_suite_hold_cycle_point(point)

    def release_suite(self):
        """Release (un-hold) all tasks in suite."""
        if self.pool.is_held:
            LOG.info("RELEASE: new tasks will be queued when ready")
        self.pool.set_hold_point(None)
        self.pool.release_all_tasks()
        self.suite_db_mgr.delete_suite_hold()

    def paused(self):
        """Is the suite paused?"""
        return self.pool.is_held

    def command_trigger_tasks(self, items, back_out=False):
        """Trigger tasks."""
        return self.pool.trigger_tasks(items, back_out)

    def command_dry_run_tasks(self, items, check_syntax=True):
        """Dry-run tasks, e.g. edit run."""
        itasks, bad_items = self.pool.filter_task_proxies(items)
        n_warnings = len(bad_items)
        if len(itasks) > 1:
            LOG.warning("Unique task match not found: %s" % items)
            return n_warnings + 1
        while self.stop_mode is None:
            prep_tasks, bad_tasks = self.task_job_mgr.prep_submit_task_jobs(
                self.suite, [itasks[0]], dry_run=True,
                check_syntax=check_syntax)
            if itasks[0] in prep_tasks:
                return n_warnings
            elif itasks[0] in bad_tasks:
                return n_warnings + 1
            else:
                self.proc_pool.process()
                sleep(self.INTERVAL_MAIN_LOOP_QUICK)

    def command_reset_task_states(self, items, state=None, outputs=None):
        """Reset the state of tasks."""
        return self.pool.reset_task_states(items, state, outputs)

    def command_spawn_tasks(self, items):
        """Force spawn task successors."""
        return self.pool.spawn_tasks(items)

    def command_take_checkpoints(self, name):
        """Insert current task_pool, etc to checkpoints tables."""
        return self.suite_db_mgr.checkpoint(name)

    def filter_initial_task_list(self, inlist):
        """Return list of initial tasks after applying a filter."""
        included_by_rc = self.config.cfg[
            'scheduling']['special tasks']['include at start-up']
        excluded_by_rc = self.config.cfg[
            'scheduling']['special tasks']['exclude at start-up']
        outlist = []
        for name in inlist:
            if name in excluded_by_rc:
                continue
            if len(included_by_rc) > 0:
                if name not in included_by_rc:
                    continue
            outlist.append(name)
        return outlist

    def _update_profile_info(self, category, amount, amount_format="%s"):
        """Update the 1, 5, 15 minute dt averages for a given category."""
        now = time()
        self._profile_amounts.setdefault(category, [])
        amounts = self._profile_amounts[category]
        amounts.append((now, amount))
        self._profile_update_times.setdefault(category, None)
        last_update = self._profile_update_times[category]
        if last_update is not None and now < last_update + 60:
            return
        self._profile_update_times[category] = now
        averages = {1: [], 5: [], 15: []}
        for then, amount in list(amounts):
            age = (now - then) / 60.0
            if age > 15:
                amounts.remove((then, amount))
                continue
            for minute_num in averages:
                if age <= minute_num:
                    averages[minute_num].append(amount)
        output_text = "PROFILE: %s:" % category
        for minute_num, minute_amounts in sorted(averages.items()):
            averages[minute_num] = sum(minute_amounts) / len(minute_amounts)
            output_text += (" %d: " + amount_format) % (
                minute_num, averages[minute_num])
        LOG.info(output_text)

    def _update_cpu_usage(self):
        """Obtain CPU usage statistics."""
        proc = Popen(
            ["ps", "-o%cpu= ", str(os.getpid())],
            stdin=DEVNULL, stdout=PIPE)
        try:
            cpu_frac = float(proc.communicate()[0])
        except (TypeError, OSError, IOError, ValueError) as exc:
            LOG.warning("Cannot get CPU % statistics: %s" % exc)
            return
        self._update_profile_info("CPU %", cpu_frac, amount_format="%.1f")

    def _get_cylc_conf(self, key, default=None):
        """Return a named setting under [cylc] from suite.rc or flow.rc."""
        for getter in [self.config.cfg['cylc'], glbl_cfg().get(['cylc'])]:
            try:
                value = getter[key]
            except TypeError:
                continue
            except KeyError:
                pass
            else:
                if value is not None:
                    return value
        return default

    def _get_events_conf(self, key, default=None):
        """Return a named [cylc][[events]] configuration."""
        return self.suite_event_handler.get_events_conf(
            self.config, key, default)<|MERGE_RESOLUTION|>--- conflicted
+++ resolved
@@ -953,7 +953,6 @@
         # Preserve contact data in memory, for regular health check.
         fields = suite_files.ContactFileFields
         contact_data = {
-<<<<<<< HEAD
             fields.API:
                 str(self.server.API),
             fields.HOST:
@@ -970,41 +969,12 @@
                 str(glbl_cfg().get_host_item('use login shell')),
             fields.SUITE_RUN_DIR_ON_SUITE_HOST:
                 self.suite_run_dir,
-            fields.TASK_MSG_MAX_TRIES:
-                str(glbl_cfg().get([
-                    'task messaging',
-                    'maximum number of tries'
-                ])),
-            fields.TASK_MSG_RETRY_INTVL:
-                str(float(glbl_cfg().get([
-                    'task messaging',
-                    'retry interval'
-                ]))),
-            fields.TASK_MSG_TIMEOUT:
-                str(float(glbl_cfg().get([
-                    'task messaging',
-                    'connection timeout'
-                ]))),
             fields.UUID:
                 self.uuid_str.value,
             fields.VERSION:
                 CYLC_VERSION
         }
         suite_files.dump_contact_file(self.suite, contact_data)
-=======
-            mgr.KEY_API: str(self.server.API),
-            mgr.KEY_HOST: self.host,
-            mgr.KEY_NAME: self.suite,
-            mgr.KEY_OWNER: self.owner,
-            mgr.KEY_PORT: str(self.server.port),
-            mgr.KEY_PROCESS: process_str,
-            mgr.KEY_SSH_USE_LOGIN_SHELL: str(glbl_cfg().get_host_item(
-                'use login shell')),
-            mgr.KEY_SUITE_RUN_DIR_ON_SUITE_HOST: self.suite_run_dir,
-            mgr.KEY_UUID: self.uuid_str.value,
-            mgr.KEY_VERSION: CYLC_VERSION}
-        mgr.dump_contact_file(self.suite, contact_data)
->>>>>>> 17cf578e
         self.contact_data = contact_data
 
     def load_suiterc(self, is_reload=False):
