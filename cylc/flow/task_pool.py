--- conflicted
+++ resolved
@@ -348,17 +348,10 @@
         """
         if row_idx == 0:
             LOG.info("LOADING task proxies")
-<<<<<<< HEAD
-        (
-            cycle, name, spawned, is_late, status, is_held, submit_num, _,
-            platform_name, time_submit, time_run, timeout, outputs_str
-        ) = row
-=======
         # Create a task proxy corresponding to this DB entry.
         (cycle, name, flow_label, is_late, status, satisfied,
-         is_held, submit_num, _, user_at_host, time_submit, time_run, timeout,
+         is_held, submit_num, _, platform_name, time_submit, time_run, timeout,
          outputs_str) = row
->>>>>>> 5179d19e
         try:
             itask = TaskProxy(
                 self.config.get_taskdef(name),
@@ -1218,25 +1211,6 @@
         LOG.info(msg, name, point, flow_label)
         return itask
 
-<<<<<<< HEAD
-    def trigger_tasks(self, items, back_out=False):
-        """Operator-forced task triggering."""
-        itasks, bad_items = self.filter_task_proxies(items)
-        n_warnings = len(bad_items)
-        for itask in itasks:
-            if back_out:
-                # (Aborted edit-run, reset for next trigger attempt).
-                try:
-                    del itask.summary['platforms_used'][itask.submit_num]
-                except KeyError:
-                    pass
-                job_d = get_task_job_id(
-                    itask.point, itask.tdef.name, itask.submit_num)
-                self.job_pool.remove_job(job_d)
-                itask.submit_num -= 1
-                itask.summary['submit_num'] = itask.submit_num
-                itask.local_job_file_path = None
-=======
     def match_taskdefs(self, items):
         """Return matching taskdefs valid for selected cycle points."""
         n_warnings = 0
@@ -1247,7 +1221,6 @@
                 LOG.warning(
                     "%s: task to spawn must have a cycle point" % (item))
                 n_warnings += 1
->>>>>>> 5179d19e
                 continue
             try:
                 point_str = standardise_point_string(point_str)
